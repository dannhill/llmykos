--- conflicted
+++ resolved
@@ -11,11 +11,6 @@
 from src.debug import CheckedDict, CheckedSet, handle_error
 from src.match import Match
 
-<<<<<<< HEAD
-=======
-import botconfig  # type: ignore
-
->>>>>>> fcf7976d
 __all__ = ["Bot", "predicate", "get", "add", "users", "disconnected", "complete_match",
            "parse_rawnick", "parse_rawnick_as_dict", "User", "FakeUser", "BotUser"]
 
