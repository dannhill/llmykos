"""Handlers and dispatchers for IRC hooks live in this module.

Most of these hooks fire off specific events, which can be listened to
by code that wants to operate on these events. The events are explained
further in the relevant hook functions.

"""

import logging
import sys
from typing import Dict, Any

<<<<<<< HEAD
from src.decorators import hook
from src.context import Features
from src.events import Event, event_listener
=======
from src.decorators import event_listener, hook
from src.context import Features, NotLoggedIn
from src.events import Event
from src.logger import plog
>>>>>>> 5bf8ff88

from src import config, context, channels, users

### WHO/WHOX responses handling

_who_old = {} # type: Dict[str, users.User]

@hook("whoreply")
def who_reply(cli, bot_server, bot_nick, chan, ident, host, server, nick, status, hopcount_gecos):
    """Handle WHO replies for servers without WHOX support.

    Ordering and meaning of arguments for a bare WHO response:

    0 - The IRCClient instance (like everywhere else)
    1 - The server the requester (i.e. the bot) is on
    2 - The nickname of the requester (i.e. the bot)
    3 - The channel the request was made on
    4 - The ident of the user in this reply
    5 - The hostname of the user in this reply
    6 - The server the user in this reply is on
    7 - The nickname of the user in this reply
    8 - The status (H = Not away, G = Away, * = IRC operator, @ = Opped in the channel in 4, + = Voiced in the channel in 4)
    9 - The hop count and realname (gecos)

    This fires off the "who_result" event, and dispatches it with two
    arguments, a Channel and a User. Less important attributes can be
    accessed via the event.params namespace.

    """

    hop, realname = hopcount_gecos.split(" ", 1)
    # We throw away the information about the operness of the user, but we probably don't need to care about that
    # We also don't directly pass which modes they have, since that's already on the channel/user
    is_away = ("G" in status)

    modes = {Features["PREFIX"].get(s) for s in status} - {None}

    user = users.get(nick, ident, host, allow_bot=True, allow_none=True)
    if user is None:
        user = users.add(cli, nick=nick, ident=ident, host=host)

    ch = channels.get(chan, allow_none=True)
    if ch is not None and ch not in user.channels:
        user.channels[ch] = modes
        ch.users.add(user)
        for mode in modes:
            if mode not in ch.modes:
                ch.modes[mode] = set()
            ch.modes[mode].add(user)

    _who_old[user.nick] = user
    event = Event("who_result", {}, away=is_away, data=0, old=user)
    event.dispatch(ch, user)

@hook("whospcrpl")
def extended_who_reply(cli, bot_server, bot_nick, data, chan, ident, ip_address, host, server, nick, status, hop, idle, account, realname):
    """Handle WHOX responses for servers that support it.

    An extended WHO (WHOX) is characterised by a second parameter to the request
    That parameter must be '%' followed by at least one of 'tcuihsnfdlar'
    If the 't' specifier is present, the specifiers must be followed by a comma and at most 3 bytes
    This is the ordering if all parameters are present, but not all of them are required
    If a parameter depends on a specifier, it will be stated at the front
    If a specifier is not given, the parameter will be omitted in the reply

    Ordering and meaning of arguments for an extended WHO (WHOX) response:

    0  -   - The IRCClient instance (like everywhere else)
    1  -   - The server the requester (i.e. the bot) is on
    2  -   - The nickname of the requester (i.e. the bot)
    3  - t - The data sent alongside the request
    4  - c - The channel the request was made on
    5  - u - The ident of the user in this reply
    6  - i - The IP address of the user in this reply
    7  - h - The hostname of the user in this reply
    8  - s - The server the user in this reply is on
    9  - n - The nickname of the user in this reply
    10 - f - Status (H = Not away, G = Away, * = IRC operator, @ = Opped in the channel in 5, + = Voiced in the channel in 5)
    11 - d - The hop count
    12 - l - The idle time (or 0 for users on other servers)
    13 - a - The services account name (or 0 if none/not logged in)
    14 - r - The realname (gecos)

    This fires off the "who_result" event, and dispatches it with two
    arguments, a Channel and a User. Less important attributes can be
    accessed via the event.params namespace.

    """

    if account == "0":
        account = NotLoggedIn

    is_away = ("G" in status)

    data = int.from_bytes(data.encode(Features["CHARSET"]), "little")

    modes = {Features["PREFIX"].get(s) for s in status} - {None}

    # WHOX may be issued to retrieve updated account info so exclude account from users.get()
    # we handle the account change differently below and don't want to add duplicate users
    user = users.get(nick, ident, host, allow_bot=True, allow_none=True)
    if user is None:
        user = users.add(cli, nick=nick, ident=ident, host=host, account=account)

    new_user = user
    if {user.account, account} != {NotLoggedIn} and not context.equals(user.account, account):
        # first check tests if both are NotLoggedIn, and skips over this if so
        old_account = user.account
        user.account = account
        new_user = users.get(nick, ident, host, account, allow_bot=True)
        Event("account_change", {}, old=user).dispatch(new_user, old_account)

    ch = channels.get(chan, allow_none=True)
    if ch is not None and ch not in user.channels:
        user.channels[ch] = modes
        ch.users.add(user)
        for mode in modes:
            if mode not in ch.modes:
                ch.modes[mode] = set()
            ch.modes[mode].add(user)

    _who_old[new_user.nick] = user
    event = Event("who_result", {}, away=is_away, data=data, old=user)
    event.dispatch(ch, new_user)

@hook("endofwho")
def end_who(cli, bot_server, bot_nick, target, rest):
    """Handle the end of WHO/WHOX responses from the server.

    Ordering and meaning of arguments for the end of a WHO/WHOX request:

    0 - The IRCClient instance (like everywhere else)
    1 - The server the requester (i.e. the bot) is on
    2 - The nickname of the requester (i.e. the bot)
    3 - The target the request was made against
    4 - A string containing some information; traditionally "End of /WHO list."

    This fires off the "who_end" event, and dispatches it with one
    argument: The channel or user the request was made to, or None
    if it could not be resolved.

    """

    try:
        target = channels.get(target)
    except KeyError:
        try:
            target = users.get(target)
        except KeyError:
            target = None
    else:
        target.dispatch_queue()

    old = _who_old.get(target.name, target)
    _who_old.clear()
    Event("who_end", {}, old=old).dispatch(target)

### WHOIS Reponse Handling

_whois_pending = {} # type: Dict[str, Dict[str, Any]]

@hook("whoisuser")
def on_whois_user(cli, bot_server, bot_nick, nick, ident, host, sep, realname):
    """Set up the user for a WHOIS reply.

    Ordering and meaning of arguments for a WHOIS user reply:

    0 - The IRCClient instance (like everywhere else)
    1 - The server the requester (i.e. the bot) is on
    2 - The nickname of the requester (i.e. the bot)
    3 - The nickname of the target
    4 - The ident of the target
    5 - The host of the target
    6 - The literal character '*'
    7 - The realname of the target

    This does not fire an event by itself, but sets up the proper data
    for the "endofwhois" listener to fire an event.

    """

    user = users.get(nick, ident, host, allow_bot=True, allow_none=True)
    if user is None:
        user = users.add(cli, nick=nick, ident=ident, host=host)
    _whois_pending[nick] = {"user": user, "account": None, "away": False, "channels": set()}

@hook("whoisaccount")
def on_whois_account(cli, bot_server, bot_nick, nick, account, logged):
    """Update the account of the user in a WHOIS reply.

    Ordering and meaning of arguments for a WHOIS account reply:

    0 - The IRCClient instance (like everywhere else)
    1 - The server the requester (i.e. the bot) is on
    2 - The nickname of the requester (i.e. the bot)
    3 - The nickname of the target
    4 - The account of the target
    5 - A human-friendly message, e.g. "is logged in as"

    This does not fire an event by itself, but sets up the proper data
    for the "endofwhois" listener to fire an event.

    """

    _whois_pending[nick]["account"] = account

@hook("whoischannels")
def on_whois_channels(cli, bot_server, bot_nick, nick, chans):
    """Handle WHOIS replies for the channels.

    Ordering and meaning of arguments for a WHOIS channels reply:

    0 - The IRCClient instance (like everywhere else)
    1 - The server the requester (i.e. the bot) is on
    2 - The nickname of the requester (i.e. the bot)
    3 - The nickname of the target
    4 - A space-separated string of channels

    This does not fire an event by itself, but sets up the proper data
    for the "endofwhois" listener to fire an event.

    """

    arg = "".join(Features["PREFIX"])
    for chan in chans.split(" "):
        ch = channels.get(chan.lstrip(arg), allow_none=True)
        if ch is not None:
            _whois_pending[nick]["channels"].add(ch)

@hook("away")
def on_away(cli, bot_server, bot_nick, nick, message):
    """Handle away replies for WHOIS.

    Ordering and meaning of arguments for an AWAY reply:

    0 - The IRCClient instance (like everywhere else)
    1 - The server the requester (i.e. the bot) is on
    2 - The nickname of the requester (i.e. the bot)
    3 - The nickname of the target
    4 - The away message

    This does not fire an event by itself, but sets up the proper data
    for the "endofwhois" listener to fire an event.

    """

    # This may be called even if we're not in the middle of a WHOIS
    # In that case just ignore it; we only care about WHOIS
    if nick in _whois_pending:
        _whois_pending[nick]["away"] = True

@hook("endofwhois")
def on_whois_end(cli, bot_server, bot_nick, nick, message):
    """Handle the end of WHOIS and fire events.

    Ordering and meaning of arguments for an end of WHOIS reply:

    0 - The IRCClient instance (like everywhere else)
    1 - The server the requester (i.e. the bot) is on
    2 - The nickname of the requester (i.e. the bot)
    3 - The nickname of the target
    4 - A human-friendly message, usually "End of /WHOIS list."

    This uses data accumulated from the above WHOIS listeners, and
    fires the "who_result" event (once per shared channel with the bot)
    and the "who_end" event with the relevant User instance as the arg.

    """

    values = _whois_pending.pop(nick)
    # check for account change
    new_user = user = values["user"]
    if {user.account, values["account"]} != {NotLoggedIn} and not context.equals(user.account, values["account"]):
        # first check tests if both are NotLoggedIn, and skips over this if so
        old_account = user.account
        user.account = values["account"]
        new_user = users.get(user.nick, user.ident, user.host, values["account"], allow_bot=True)
        Event("account_change", {}, old=user).dispatch(new_user, old_account)

    event = Event("who_result", {}, away=values["away"], data=0, old=user)
    for chan in values["channels"]:
        event.dispatch(chan, new_user)
    Event("who_end", {}, old=user).dispatch(new_user)

### Host changing handling

@hook("event_hosthidden")
def host_hidden(cli, server, nick, host, message):
    """Properly update the bot's knowledge of itself.

    Ordering and meaning of arguments for a host hidden event:

    0 - The IRCClient instance (like everywhere else)
    1 - The server the bot is on
    2 - The user's nick (i.e. the bot's nick)
    3 - The new host we are now using
    4 - A human-friendly message (e.g. "is now your hidden host")

    """

    # Either we get our own nick, or the nick is a UID
    # If it's our nick, update ourselves. Otherwise, ignore.
    # UnrealIRCd does some weird stuff where it sends our host twice,
    # Once with our nick and once with our UID. We ignore the last one.

    if nick == users.Bot.nick:
        users.Bot.host = host

@hook("loggedin")
def on_loggedin(cli, server, nick, rawnick, account, message):
    """Update our own rawnick with proper info.

    Ordering and meaning of arguments for a logged-in event:

    0 - The IRCClient instance (like everywhere else)
    1 - The server the bot is on
    2 - The requester's nick (us)
    3 - The full rawnick post-authentication
    4 - The account we're now logged into
    5 - A human-readable message (e.g. "You are now logged in as lykos.")

    """

    users.Bot.rawnick = rawnick
    users.Bot.account = account

### Server PING handling

@hook("ping")
def on_ping(cli, prefix, server):
    """Send out PONG replies to the server's PING requests.

    Ordering and meaning of arguments for a PING request:

    0 - The IRCClient instance (like everywhere else)
    1 - Nothing (always None)
    2 - The server which sent out the request

    """

    with cli:
        cli.send("PONG", server)

### Fetch and store server information

@hook("featurelist")
def get_features(cli, server, nick, *features):
    """Fetch and store the IRC server features.

    Ordering and meaning of arguments for a feature listing:

    0 - The IRCClient instance(like everywhere else)
    1 - Server the requestor is on
    2 - Bot's nick
    * - A variable number of arguments, one per available feature

    """

    # final thing in each feature listing is the text "are supported by this server" -- discard it
    features = features[:-1]

    for feature in features:
        if feature[0] == "-":
            # removing a feature
            Features.unset(feature[1:])
        elif "=" in feature:
            name, data = feature.split("=", maxsplit=1)
            Features.set(name, data)
        else:
            Features.set(feature, "")

### Channel and user MODE handling

@hook("channelmodeis")
def current_modes(cli, server, bot_nick, chan, mode, *targets):
    """Update the channel modes with the existing ones.

    Ordering and meaning of arguments for a bare MODE response:

    0 - The IRCClient instance (like everywhere else)
    1 - The server the requester (i.e. the bot) is on
    2 - The nickname of the requester (i.e. the bot)
    3 - The channel holding the modes
    4 - The modes of the channel
    * - The targets to the modes (if any)

    """

    ch = channels.add(chan, cli)
    ch.update_modes(server, mode, targets)

@hook("channelcreate")
def chan_created(cli, server, bot_nick, chan, timestamp):
    """Update the channel timestamp with the server's information.

    Ordering and meaning of arguments for a bare MODE response end:

    0 - The IRCClient instance (like everywhere else)
    1 - The server the requester (i.e. the bot) is on
    2 - The nickname of the requester (i.e. the bot)
    3 - The channel in question
    4 - The UNIX timestamp of when the channel was created

    We probably don't need to care about this at all, but it doesn't
    hurt to keep it around. If we ever need it, it will be there.

    """

    channels.add(chan, cli).timestamp = int(timestamp)

@hook("mode")
def mode_change(cli, rawnick, chan, mode, *targets):
    """Update the channel and user modes whenever a mode change occurs.

    Ordering and meaning of arguments for a MODE change:

    0 - The IRCClient instance (like everywhere else)
    1 - The raw nick of the mode setter/actor
    2 - The channel (target) of the mode change
    3 - The mode changes
    * - The targets of the modes (if any)

    This takes care of properly updating all relevant users and the
    channel modes to make sure we remain internally consistent.

    """

    if chan == users.Bot.nick: # we only see user modes set to ourselves
        users.Bot.modes.update(mode)
        return

    if "!" not in rawnick:
        # Only sync modes if a server changed modes because
        # 1) human ops probably know better
        # 2) other bots might start a fight over modes
        # 3) recursion; we see our own mode changes.
        evt = Event("sync_modes", {})
        evt.dispatch()
        return

    actor = users.get(rawnick, allow_none=True)
    target = channels.add(chan, cli)
    target.queue("mode_change", {"mode": mode, "targets": targets}, (actor, target))

@event_listener("mode_change", 0) # This should fire before anything else!
def apply_mode_changes(evt, actor, target):
    """Apply all mode changes before any other event."""

    target.update_modes(actor, evt.data.pop("mode"), evt.data.pop("targets"))

### List modes handling (bans, quiets, ban and invite exempts)

def handle_listmode(cli, chan, mode, target, setter, timestamp):
    """Handle and store list modes."""

    ch = channels.add(chan, cli)
    if mode not in ch.modes:
        ch.modes[mode] = {}
    ch.modes[mode][target] = (setter, int(timestamp))

@hook("banlist")
def check_banlist(cli, server, bot_nick, chan, target, setter, timestamp):
    """Update the channel ban list with the current one.

    Ordering and meaning of arguments for the ban listing:

    0 - The IRCClient instance (like everywhere else)
    1 - The server the requester (i.e. the bot) is on
    2 - The nickname of the requester (i.e. the bot)
    3 - The channel holding the ban list
    4 - The target of the ban
    5 - The setter of the ban
    6 - A UNIX timestamp of when the ban was set

    """

    handle_listmode(cli, chan, "b", target, setter, timestamp)

@hook("quietlist")
def check_quietlist(cli, server, bot_nick, chan, mode, target, setter, timestamp):
    """Update the channel quiet list with the current one.

    Ordering and meaning of arguments for the quiet listing:

    0 - The IRCClient instance (like everywhere else)
    1 - The server the requester (i.e. the bot) is on
    2 - The nickname of the requester (i.e. the bot)
    3 - The channel holding the quiet list
    4 - The quiet mode of the server (single letter)
    5 - The target of the quiet
    6 - The setter of the quiet
    7 - A UNIX timestamp of when the quiet was set

    """

    handle_listmode(cli, chan, mode, target, setter, timestamp)

@hook("exceptlist")
def check_banexemptlist(cli, server, bot_nick, chan, target, setter, timestamp):
    """Update the channel ban exempt list with the current one.

    Ordering and meaning of arguments for the ban exempt listing:

    0 - The IRCClient instance (like everywhere else)
    1 - The server the requester (i.e. the bot) is on
    2 - The nickname of the requester (i.e. the bot)
    3 - The channel holding the ban exempt list
    4 - The target of the ban exempt
    5 - The setter of the ban exempt
    6 - A UNIX timestamp of when the ban exempt was set

    """

    handle_listmode(cli, chan, "e", target, setter, timestamp)

@hook("invitelist")
def check_inviteexemptlist(cli, server, bot_nick, chan, target, setter, timestamp):
    """Update the channel invite exempt list with the current one.

    Ordering and meaning of arguments for the invite exempt listing:

    0 - The IRCClient instance (like everywhere else)
    1 - The server the requester (i.e. the bot) is on
    2 - The nickname of the requester (i.e. the bot)
    3 - The channel holding the invite exempt list
    4 - The target of the invite exempt
    5 - The setter of the invite exempt
    6 - A UNIX timestamp of when the invite exempt was set

    """

    handle_listmode(cli, chan, "I", target, setter, timestamp)

def handle_endlistmode(cli, chan, mode):
    """Handle the end of a list mode listing."""

    ch = channels.add(chan, cli)
    ch.queue("end_listmode", {}, (ch, mode))

@hook("endofbanlist")
def end_banlist(cli, server, bot_nick, chan, message):
    """Handle the end of the ban list.

    Ordering and meaning of arguments for the end of ban list:

    0 - The IRCClient instance (like everywhere else)
    1 - The server the requester (i.e. the bot) is on
    2 - The nickname of the requester (i.e. the bot)
    3 - The channel holding the ban list
    4 - A string containing some information; traditionally "End of Channel Ban List."

    """

    handle_endlistmode(cli, chan, "b")

@hook("quietlistend")
def end_quietlist(cli, server, bot_nick, chan, mode, message=None):
    """Handle the end of the quiet listing.

    Ordering and meaning of arguments for the end of quiet list:

    0 - The IRCClient instance (like everywhere else)
    1 - The server the requester (i.e. the bot) is on
    2 - The nickname of the requester (i.e. the bot)
    3 - The channel holding the quiet list
    4 - The quiet mode of the server (single letter)
    5 - A string containing some information; traditionally "End of Channel Quiet List."

    """

    if not message:
        # charybdis includes a 'q' token before "End of Channel Quiet List", but
        # some IRCds (such as ircd-yeti) don't. This is a workaround to make it work.
        mode = "q"

    handle_endlistmode(cli, chan, mode)

@hook("endofexceptlist")
def end_banexemptlist(cli, server, bot_nick, chan, message):
    """Handle the end of the ban exempt list.

    Ordering and meaning of arguments for the end of ban exempt list:

    0 - The IRCClient instance (like everywhere else)
    1 - The server the requester (i.e. the bot) is on
    2 - The nickname of the requester (i.e. the bot)
    3 - The channel holding the ban exempt list
    4 - A string containing some information; traditionally "End of Channel Exception List."

    """

    handle_endlistmode(cli, chan, "e")

@hook("endofinvitelist")
def end_inviteexemptlist(cli, server, bot_nick, chan, message):
    """Handle the end of the invite exempt list.

    Ordering and meaning of arguments for the end of invite exempt list:

    0 - The IRCClient instance (like everywhere else)
    1 - The server the requester (i.e. the bot) is on
    2 - The nickname of the requester (i.e. the bot)
    3 - The channel holding the invite exempt list
    4 - A string containing some information; traditionally "End of Channel Invite List."

    """

    handle_endlistmode(cli, chan, "I")

### NICK handling

@hook("nick")
def on_nick_change(cli, old_rawnick, nick):
    """Handle a user changing nicks, which may be the bot itself.

    Ordering and meaning of arguments for a NICK change:

    0 - The IRCClient instance (like everywhere else)
    1 - The old (raw) nickname the user changed from
    2 - The new nickname the user changed to

    """

    user = users.get(old_rawnick, allow_bot=True, update=True)
    old_nick = user.nick
    user.nick = nick
    new_user = users.get(nick, user.ident, user.host, user.account, allow_bot=True)

    Event("nick_change", {}, old=user).dispatch(new_user, old_nick)

### ACCOUNT handling

@hook("account")
def on_account_change(cli, rawnick, account):
    """Handle a user changing accounts, if enabled.

    Ordering and meaning of arguments for an ACCOUNT change:

    0 - The IRCClient instance (like everywhere else)
    1 - The raw nick (nick!ident@host) of the user changing accounts
    2 - The account the user changed to

    We don't see our own account changes, so be careful!

    """

    user = users.get(rawnick, update=True)
    old_account = user.account
    user.account = account
    new_user = users.get(user.nick, user.ident, user.host, account, allow_bot=True)

    Event("account_change", {}, old=user).dispatch(new_user, old_account)

### JOIN handling

@hook("join")
def join_chan(cli, rawnick, chan, account=None, realname=None):
    """Handle a user joining a channel, which may be the bot itself.

    Ordering and meaning of arguments for a channel JOIN:

    0 - The IRCClient instance (like everywhere else)
    1 - The raw nick (nick!ident@host) of the user joining the channel
    2 - The channel the user joined

    The following two arguments are optional and only present if the
    server supports the extended-join capability (we will have requested
    it when we connected if it was supported):

    3 - The account the user is identified to, or "*" if none
    4 - The realname (gecos) of the user, or "" if none

    """

    if account == "*":
        account = NotLoggedIn

    if realname == "":
        realname = None

    ch = channels.add(chan, cli)

    user = users.get(nick=rawnick, account=account, allow_bot=True, allow_none=True, allow_ghosts=True, update=True)
    if user is None:
        user = users.add(cli, nick=rawnick, account=account)
    if account:
        # ensure we work for the case when user left, changed accounts, then rejoined as a different account
        user.account = account
        user = users.get(nick=rawnick, account=account)
    ch.users.add(user)
    user.channels[ch] = set()
    # mark the user as here, in case they used to be connected before but left
    user.disconnected = False

    Event("chan_join", {}).dispatch(ch, user)

    if user is users.Bot:
        ch.mode()
        ch.mode(Features["CHANMODES"][0])
        ch.who()

### PART handling

@hook("part")
def part_chan(cli, rawnick, chan, reason=""):
    """Handle a user leaving a channel, which may be the bot itself.

    Ordering and meaning of arguments for a channel PART:

    0 - The IRCClient instance (like everywhere else)
    1 - The raw nick (nick!ident@host) of the user leaving the channel
    2 - The channel being left

    The following argument may or may not be present:

    3 - The reason the user gave for parting (if any)

    """

    ch = channels.add(chan, cli)
    user = users.get(rawnick, allow_bot=True, update=True)
    Event("chan_part", {}).dispatch(ch, user, reason)

    if user is users.Bot: # oh snap! we're no longer in the channel!
        ch.clear()
    else:
        ch.remove_user(user)

### KICK handling

@hook("kick")
def kicked_from_chan(cli, rawnick, chan, target, reason):
    """Handle a user being kicked from a channel.

    Ordering and meaning of arguments for a channel KICK:

    0 - The IRCClient instance (like everywhere else)
    1 - The raw nick (nick!ident@host) of the user performing the kick
    2 - The channel the kick was performed on
    3 - The target of the kick
    4 - The reason given for the kick (always present)

    """

    ch = channels.add(chan, cli)
    actor = users.get(rawnick, allow_none=True, update=True)
    user = users.get(target, allow_bot=True)
    Event("chan_kick", {}).dispatch(ch, actor, user, reason)

    if user is users.Bot:
        ch.clear()
    else:
        ch.remove_user(user)

### QUIT handling

def quit(context, message=""):
    """Quit the bot from IRC."""

    cli = context.client

    if cli is None or cli.socket.fileno() < 0:
        transport_name = config.Main.get("transports[0].name")
        logger = logging.getLogger("transport.{}".format(transport_name))
        logger.warning("Socket is already closed. Exiting.")
        sys.exit(0)

    with cli:
        cli.send("QUIT :{0}".format(message))

@hook("quit")
def on_quit(cli, rawnick, reason):
    """Handle a user quitting the IRC server.

    Ordering and meaning of arguments for a server QUIT:

    0 - The IRCClient instance (like everywhere else)
    1 - The raw nick (nick!ident@host) of the user quitting
    2 - The reason for the quit (always present)

    """

    user = users.get(rawnick, allow_bot=True, update=True)
    user.disconnected = True
    Event("server_quit", {}).dispatch(user, reason)

    for chan in set(user.channels):
        if user is users.Bot:
            chan.clear()
        else:
            chan.remove_user(user)

### CHGHOST Handling

@hook("chghost")
def on_chghost(cli, rawnick, ident, host):
    """Handle a user changing host without a quit.

    Ordering and meaning of arguments for CHGHOST:

    0 - The IRCClient instance (like everywhere else)
    1 - The raw nick (nick!ident@host) of the user switching
    2 - The new ident for the user (or same if unchanged)
    3 - The new host for the user (or same if unchanged)

    """

    user = users.get(rawnick, allow_bot=True, update=True)
    old_ident = user.ident
    old_host = user.host
    # we avoid multiple swaps if we change the rawnick instead of ident and host separately
    new_rawnick = "{0}!{1}@{2}".format(user.nick, ident, host)
    user.rawnick = new_rawnick
    new_user = users.get(new_rawnick, allow_bot=True)

    Event("host_change", {}, old=user).dispatch(new_user, old_ident, old_host)<|MERGE_RESOLUTION|>--- conflicted
+++ resolved
@@ -10,16 +10,9 @@
 import sys
 from typing import Dict, Any
 
-<<<<<<< HEAD
 from src.decorators import hook
-from src.context import Features
+from src.context import Features, NotLoggedIn
 from src.events import Event, event_listener
-=======
-from src.decorators import event_listener, hook
-from src.context import Features, NotLoggedIn
-from src.events import Event
-from src.logger import plog
->>>>>>> 5bf8ff88
 
 from src import config, context, channels, users
 
