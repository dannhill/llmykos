--- conflicted
+++ resolved
@@ -1,30 +1,9 @@
-<<<<<<< HEAD
+from __future__ import annotations
 import functools
 import logging
-from typing import Optional, Iterable, Callable
-
+from typing import Any, Callable, Dict, List, Optional, Iterable
 from collections import defaultdict
 
-=======
-from __future__ import annotations
-
-import traceback
-import threading
-import string
-import random
-import json
-import re
-import os.path
-import functools
-from typing import Any, Callable, Dict, List, Optional, Iterable
-
-import urllib.request, urllib.parse
-
-from collections import defaultdict
-
-import botconfig  # type: ignore
-import src.settings as var
->>>>>>> fcf7976d
 import src
 from src.functions import get_players
 from src.messages import messages
@@ -36,209 +15,11 @@
 COMMANDS: Dict[str, List[command]] = defaultdict(list)
 HOOKS: Dict[str, List[hook]] = defaultdict(list)
 
-<<<<<<< HEAD
-=======
-# Error handler decorators and context managers
-
-class _local_cls(threading.local):
-    handler = None
-    level = 0
-
-_local = _local_cls()
-
-# This is a mapping of stringified tracebacks to (link, uuid) tuples
-# That way, we don't have to call in to the website everytime we have
-# another error.
-
-_tracebacks = {}
-
-class chain_exceptions:
-
-    def __init__(self, exc, *, suppress_context=False):
-        self.exc = exc
-        self.suppress_context = suppress_context
-
-    def __enter__(self):
-        return self
-
-    def __exit__(self, exc, value, tb):
-        if exc is value is tb is None:
-            return False
-
-        value.__context__ = self.exc
-        value.__suppress_context__ = self.suppress_context
-        self.exc = value
-        return True
-
-    @property
-    def traceback(self):
-        return "".join(traceback.format_exception(type(self.exc), self.exc, self.exc.__traceback__))
-
-class print_traceback:
-
-    def __enter__(self):
-        _local.level += 1
-        return self
-
-    def __exit__(self, exc_type, exc_value, tb):
-        if exc_type is exc_value is tb is None:
-            _local.level -= 1
-            return False
-
-        if not issubclass(exc_type, Exception):
-            _local.level -= 1
-            return False
-
-        if _local.level > 1:
-            _local.level -= 1
-            return False # the outermost caller should handle this
-
-        variables = ["", None]
-
-        if _local.handler is None:
-            _local.handler = chain_exceptions(exc_value)
-
-        if var.TRACEBACK_VERBOSITY > 0:
-            word = "\nLocal variables from frame #{0} (in {1}):\n"
-            variables.append(None)
-            frames = []
-
-            while tb is not None:
-                ignore_locals = not tb.tb_frame.f_locals or tb.tb_frame.f_locals.get("_ignore_locals_")
-                # also ignore locals for library code
-                if "/lib/" in tb.tb_frame.f_code.co_filename.replace("\\", "/"):
-                    ignore_locals = True
-                if tb.tb_next is not None and ignore_locals:
-                    frames.append(None)
-                else:
-                    frames.append(tb.tb_frame)
-                tb = tb.tb_next
-
-            if var.TRACEBACK_VERBOSITY < 2:
-                word = "Local variables from innermost frame (in {1}):\n"
-                frames = [frames[-1]]
-
-            with _local.handler:
-                for i, frame in enumerate(frames, start=1):
-                    if frame is None:
-                        continue
-                    variables.append(word.format(i, frame.f_code.co_name))
-                    for name, value in frame.f_locals.items():
-                        try:
-                            if isinstance(value, dict):
-                                try:
-                                    log_value = "{{{0}}}".format(", ".join("{0:for_tb}: {1:for_tb}".format(k, v) for k, v in value.items()))
-                                except:
-                                    try:
-                                        log_value = "{{{0}}}".format(", ".join("{0!r}: {1:for_tb}".format(k, v) for k, v in value.items()))
-                                    except:
-                                        log_value = "{{{0}}}".format(", ".join("{0:for_tb}: {1!r}".format(k, v) for k, v in value.items()))
-                            elif isinstance(value, list):
-                                log_value = "[{0}]".format(", ".join(format(v, "for_tb") for v in value))
-                            elif isinstance(value, set):
-                                log_value = "{{{0}}}".format(", ".join(format(v, "for_tb") for v in value))
-                            else:
-                                log_value = format(value, "for_tb")
-                        except:
-                            log_value = repr(value)
-                        variables.append("{0} = {1}".format(name, log_value))
-
-            if len(variables) > 3:
-                variables.append("\n")
-                if var.TRACEBACK_VERBOSITY > 1:
-                    variables[2] = "Local variables in all frames (most recent call last):"
-                else:
-                    variables[2] = ""
-            else:
-                variables[2] = "No local variables found in all frames."
-
-        variables[1] = _local.handler.traceback
-        errlog("\n".join(variables))
-
-        # sanitize paths in tb: convert backslash to forward slash and remove prefixes from src and library paths
-        variables[1] = variables[1].replace("\\", "/")
-        variables[1] = re.sub(r'File "[^"]*/(src|gamemodes|oyoyo|roles|lib|wolfbot)', r'File "/\1', variables[1])
-
-        # sanitize values within local frames
-        if len(variables) > 3:
-            for i in range(3, len(variables)):
-                # strip filenames out of module printouts
-                variables[i] = re.sub(r"<(module .*?) from .*?>", r"<\1>", variables[i])
-
-        if channels.Main is not channels.Dev:
-            channels.Main.send(messages["error_log"])
-        message = [str(messages["error_log"])]
-
-        link = _tracebacks.get("\n".join(variables))
-        if link is None and not botconfig.DEBUG_MODE:
-            api_url = "https://ww.chat/submit"
-            data = None
-            with _local.handler:
-                req = urllib.request.Request(api_url, json.dumps({
-                        "c": "\n".join(variables),  # contents
-                    }).encode("utf-8", "replace"))
-
-                req.add_header("Accept", "application/json")
-                req.add_header("Content-Type", "application/json; charset=utf-8")
-                resp = urllib.request.urlopen(req)
-                data = json.loads(resp.read().decode("utf-8"))
-
-            if data is None:  # couldn't fetch the link
-                message.append(messages["error_pastebin"])
-                errlog(_local.handler.traceback)
-            else:
-                link = _tracebacks["\n".join(variables)] = data["url"]
-                message.append(link)
-
-        elif link:
-            message.append(link)
-
-        if channels.Dev is not None:
-            channels.Dev.send(" ".join(message), prefix=botconfig.DEV_PREFIX)
-
-        _local.level -= 1
-        if not _local.level: # outermost caller; we're done here
-            _local.handler = None
-
-        return True # a true return value tells the interpreter to swallow the exception
-
-class handle_error:
-
-    def __new__(cls, func: Callable[..., None], *, instance=None):
-        if isinstance(func, cls) and instance is func.instance: # already decorated
-            return func
-
-        if isinstance(func, cls):
-            func = func.func
-
-        self = super().__new__(cls)
-        self.instance = instance
-        self.func = func
-        return self
-
-    def __get__(self, instance, owner):
-        if instance is not self.instance:
-            return type(self)(self.func, instance=instance)
-        return self
-
-    def __call__(*args, **kwargs):
-        _ignore_locals_ = True
-        self, *args = args
-        if self.instance is not None:
-            args = [self.instance] + args
-        with print_traceback():
-            return self.func(*args, **kwargs)
-
->>>>>>> fcf7976d
 class command:
     def __init__(self, command: str, *, flag: Optional[str] = None, owner_only: bool = False,
                  chan: bool = True, pm: bool = False, playing: bool = False, silenced: bool = False,
                  phases: Iterable[str] = (), roles: Iterable[str] = (), users: Iterable[User] = None,
-<<<<<<< HEAD
-                 allow_alt: Optional[bool] = None):
-=======
-                 register: bool = True):
->>>>>>> fcf7976d
+                 allow_alt: Optional[bool] = None, register: bool = True):
 
         # the "d" flag indicates it should only be enabled in debug mode
         if flag == "d" and not config.Main.get("debug.enabled"):
@@ -267,12 +48,8 @@
         alias = False
         self.aliases = []
 
-<<<<<<< HEAD
         if self.commands.intersection(config.Main.get("gameplay.disable.commands")):
-=======
-        if var.DISABLED_COMMANDS.intersection(commands):
             self._disabled = True
->>>>>>> fcf7976d
             return # command is disabled, do not add to COMMANDS
 
         for name in commands:
@@ -280,16 +57,8 @@
                 if func.owner_only != owner_only or func.flag != flag:
                     raise ValueError("mismatched access levels for {0}".format(func.name))
 
-<<<<<<< HEAD
-            COMMANDS[name].append(self)
-=======
             if register:
                 COMMANDS[name].append(self)
-            if name in botconfig.ALLOWED_ALT_CHANNELS_COMMANDS:
-                self.alt_allowed = True
-            if name in getattr(botconfig, "OWNERS_ONLY_COMMANDS", ()):
-                self.owner_only = True
->>>>>>> fcf7976d
             if alias:
                 self.aliases.append(name)
             alias = True
