--- conflicted
+++ resolved
@@ -19,11 +19,8 @@
 from src.utilities import complete_role
 from src.dispatcher import MessageDispatcher
 from src.decorators import handle_error, command, hook
-<<<<<<< HEAD
 from src.users import User
-=======
 from src.events import EventListener
->>>>>>> 5097b7b5
 
 @handle_error
 def on_privmsg(cli, rawnick, chan, msg, *, notice=False):
