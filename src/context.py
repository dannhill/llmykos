from __future__ import annotations
from lykos.oyoyo.client import IRCClient

import sys
from collections import defaultdict, OrderedDict
from operator import attrgetter
from typing import Dict, Any, Set, Optional, Tuple, Union
import logging

from src.messages.message import Message
from src import config

class _NotLoggedIn:
    def __copy__(self):
        return self
    def __deepcopy__(self, memo):
        return self
    def __bool__(self):
        return False
    def __repr__(self):
        return "NotLoggedIn"

NotLoggedIn = _NotLoggedIn()

def _who(cli, target, data=b""):
    """Handle WHO requests."""

    if isinstance(data, str):
        data = data.encode(Features["CHARSET"])
    elif isinstance(data, int):
        if data > 0xFFFFFF:
            data = b""
        else:
            data = data.to_bytes(3, "little")

    if len(data) > 3:
        data = b""

    if "WHOX" in Features:
        cli.send("WHO", target, b"%tcuihsnfdlar," + data)
    else:
        cli.send("WHO", target)

    return int.from_bytes(data, "little")

def _send(data, first, sep, client, send_type, name, chan=None):
    full_address = "{cli.nickname}!{cli.ident}@{cli.hostmask}".format(cli=client)

    # Maximum length of sent data is 512 bytes. However, we have to
    # reduce the maximum length allowed to account for:
    # 1 (1) - The initial colon at the front of the data
    # 2 (1) - The space between the sender (us) and the command
    # 3 (1) - The space between the command and the target
    # 4 (1) - The space between the target and the data
    # 5 (1) - The colon at the front of the data to send
    # 6 (2) - The trailing \r\n
    length = 512 - 7
    # Next, we need to reduce the length to account for our address
    length -= len(full_address)
    # Then we also need to account for the target's length
    length -= len(name)
    # Finally, we need to account for the send type's length
    length -= len(send_type)
    # The 'first' argument is sent along with every message, so deduce that too
    if length - len(first) > 0: # make sure it's not negative (or worse, 0)
        length -= len(first)
    else:
        first = ""

    if chan and send_type.lower() in ("cprivmsg", "cnotice"):
        chan = chan.strip() + " "
        # if sending CPRIVMSG or CNOTICE, we need a channel parameter as well
        length -= len(chan)
    else:
        chan = ""

    messages = []
    count = 0
    for line in data:
        if count and count + len(sep) + len(line) > length:
            count = len(line)
            cur_sep = "\n"
        elif not messages:
            count = len(line)
            cur_sep = ""
        else:
            count += len(sep) + len(line)
            cur_sep = sep

        messages.append(cur_sep)
        messages.append(line)

    for line in "".join(messages).split("\n"):
        while line:
            extra, line = line[:length], line[length:]
            client.send("{0} {1} {4}:{2}{3}".format(send_type, name, first, extra, chan))

<<<<<<< HEAD
def lower(nick: Union[None, str, IRCContext], *, casemapping: Optional[str] = None):
    if nick is None:
        return None
=======
def lower(nick, *, casemapping=None):
    if nick is None or nick is NotLoggedIn:
        return nick
>>>>>>> 5bf8ff88
    if isinstance(nick, IRCContext):
        return nick.lower()
    if casemapping is None:
        casemapping = Features["CASEMAPPING"]

    mapping = {
        "[": "{",
        "]": "}",
        "\\": "|",
        "^": "~",
    }

    if casemapping == "strict-rfc1459":
        mapping.pop("^")
    elif casemapping == "ascii":
        mapping.clear()

    return nick.lower().translate(str.maketrans(mapping))

def equals(nick1: Union[None, str, IRCContext], nick2: Union[None, str, IRCContext]):
    return nick1 is not None and nick2 is not None and lower(nick1) == lower(nick2)

class IRCContext:
    """Base class for channels and users."""

    is_fake = False
    is_channel = False
    is_user = False

    _messages = defaultdict(list)

    def __init__(self, name: str, client: IRCClient):
        self.name = name
        self.client = client
        self.ref = None

    def __format__(self, format_spec):
        if not format_spec:
            return self.name
        raise ValueError("Format specifier {0} has undefined semantics".format(format_spec))

    def __eq__(self, other):
        return self._compare(other, __class__) # This will always return False

    def _compare(self, other, cls, *attributes):
        """Compare two instances and return a proper value."""
        if self is other:
            return True
        if not isinstance(other, cls):
            return NotImplemented

        done = False
        for attr in attributes:
            if getattr(self, attr) is None or getattr(other, attr) is None:
                continue
            done = True
            if getattr(self, attr) != getattr(other, attr):
                return False

        return done

    def lower(self):
        temp = type(self)(lower(self.name), self.client)
        temp.ref = self.ref or self
        return temp

    def get_send_type(self, *, is_notice=False, is_privmsg=False):
        if is_notice and not is_privmsg:
            return "NOTICE"
        return "PRIVMSG"

    def queue_message(self, message):
        if self.is_fake:
            self.send(message) # Don't actually queue it
            return

        if isinstance(message, list):
            message = tuple(message)

        self._messages[message].append(self)

    @classmethod
    def send_messages(cls, *, notice=False, privmsg=False):
        messages = list(cls._messages.items())
        cls._messages.clear()
        for message, targets in messages:
            if isinstance(message, Message):
                message = message.format()
            if isinstance(message, str):
                message = (message,)
            send_types = defaultdict(list)
            for target in targets:
                send_type = target.get_send_type(is_notice=notice, is_privmsg=privmsg)
                send_type, send_chan = target.use_cprivmsg(send_type)
                send_types[(send_type, send_chan)].append(target)
            for (send_type, send_chan), targets in send_types.items():
                max_targets = Features["TARGMAX"][send_type]
                while targets:
                    using, targets = targets[:max_targets], targets[max_targets:]
                    _send(message, "", " ", using[0].client, send_type, ",".join([t.nick for t in using]), send_chan)

    @classmethod
    def get_context_type(cls, *, max_types=1):
        context_type = []
        if cls.is_fake:
            context_type.append("fake")
        for name in ("channel", "user"):
            if getattr(cls, "is_" + name):
                context_type.append(name)

        final = " ".join(context_type)

        if len(context_type) > (cls.is_fake + max_types):
            raise RuntimeError("Invalid context type for {0}: {1!r}".format(cls.__name__, final))

        return final

    def who(self, data=b""):
        """Send a WHO request with respect to the server's capabilities.

        To get the WHO replies, add an event listener for "who_result",
        and an event listener for "who_end" for the end of WHO replies.

        The return value of this function is an integer equal to the data
        given. If the server supports WHOX, the same integer will be in the
        event.params.data attribute. Otherwise, this attribute will be 0.

        """

        return _who(self.client, self.name, data)

    def use_cprivmsg(self, send_type):
        if not self.is_user or config.Main.get("transports[0].features.cprivmsg") is False:
            return send_type, None

        # check if bot is opped in any channels shared with this user
        from src import users
        cprivmsg_eligible = None # type: Optional[IRCContext]
        op_modes = set()
        for status, mode in Features.PREFIX.items():
            op_modes.add(mode)
            if status == "@":
                break
        for chan in self.channels:
            if users.Bot.channels[chan] & op_modes:
                cprivmsg_eligible = chan
                break
        if cprivmsg_eligible:
            if send_type == "PRIVMSG" and Features.CPRIVMSG:
                return "CPRIVMSG", cprivmsg_eligible.name
            elif send_type == "NOTICE" and Features.CNOTICE:
                return "CNOTICE", cprivmsg_eligible.name
        return send_type, None

    def send(self, *data, first=None, sep=None, notice=False, privmsg=False, prefix=None):
        new = []
        for line in data:
            if isinstance(line, Message):
                line = line.format()
            new.append(line)
        if self.is_fake:
            # Leave out 'fake' from the message; get_context_type() takes care of that
            transport_name = config.Main.get("transports[0].name")
            logger = logging.getLogger("transport.{}.fake".format(transport_name))
            logger.debug("Would message {0} {1}: {2!r}", self.get_context_type(), self.name, " ".join(new))
            return

        send_type = self.get_send_type(is_notice=notice, is_privmsg=privmsg)
        send_type, send_chan = self.use_cprivmsg(send_type)

        name = self.name
        if prefix is not None:
            name = prefix + name
        if first is None:
            first = ""
        if sep is None:
            sep = " "
        _send(new, first, sep, self.client, send_type, name, send_chan)

class IRCFeatures:
    """Class to store features that the ircd supports."""
    # RPL_ISUPPORT and CAP can support more than what is listed here, we store all tokens into _features
    # even if we don't have a property that directly exposes it. A bot operator writing custom code can use
    # the generic get() and set() methods to retrieve and manipulate those values.
    # Note: we store whatever the ircd tells us, but normalize return values to what the bot expects
    _features = {} # type: Dict[str, Any]

    # RPL_ISUPPORT tokens

    @property
    def CASEMAPPING(self) -> str:
        value = self._features.get("CASEMAPPING", "rfc1459")
        if value not in ("rfc1459", "rfc1459-strict", "ascii"):
            value = "rfc1459"
        return value

    @CASEMAPPING.setter
    def CASEMAPPING(self, value: str):
        self._features["CASEMAPPING"] = value

    @property
    def CHANLIMIT(self) -> Dict[str, int]:
        limits = self._features.get("CHANLIMIT", {})
        value = {}
        for t in self.CHANTYPES:
            value[t] = limits.get(t, sys.maxsize)
            if value[t] is None:
                value[t] = sys.maxsize
        return value

    @CHANLIMIT.setter
    def CHANLIMIT(self, value: str):
        self._features["CHANLIMIT"] = {}
        parts = value.split(",")
        for part in parts:
            prefixes, limit_str = part.split(":")
            if limit_str == "":
                limit: Optional[int] = None
            else:
                limit = int(limit_str)
            for prefix in prefixes:
                self._features["CHANLIMIT"][prefix] = limit

    @property
    def CHANMODES(self) -> Tuple[str, str, str, str]:
        modes = self._features.get("CHANMODES", [])
        while len(modes) < 4:
            modes.append("")
        return tuple(modes[:4])

    @CHANMODES.setter
    def CHANMODES(self, value: str):
        self._features["CHANMODES"] = value.split(",")

    @property
    def CHANTYPES(self) -> Set[str]:
        return self._features.get("CHANTYPES", set())

    @CHANTYPES.setter
    def CHANTYPES(self, value: str):
        self._features["CHANTYPES"] = set(value)

    @property
    def CHARSET(self) -> str:
        return self._features.get("CHARSET", "utf-8")

    @CHARSET.setter
    def CHARSET(self, value: str):
        self._features["CHARSET"] = value

    @property
    def CNOTICE(self) -> bool:
        return self._features.get("CNOTICE", False)

    @CNOTICE.setter
    def CNOTICE(self, value: str):
        self._features["CNOTICE"] = True

    @property
    def CPRIVMSG(self) -> bool:
        return self._features.get("CPRIVMSG", False)

    @CPRIVMSG.setter
    def CPRIVMSG(self, value: str):
        self._features["CPRIVMSG"] = True

    @property
    def EXCEPTS(self) -> Optional[str]:
        return self._features.get("EXCEPTS", None)

    @EXCEPTS.setter
    def EXCEPTS(self, value: str):
        if not value:
            value = "e"
        self._features["EXCEPTS"] = value

    @property
    def EXTBAN(self) -> Tuple[Optional[str], str]:
        return self._features.get("EXTBAN", (None, ""))

    @EXTBAN.setter
    def EXTBAN(self, value: str):
        prefix: Optional[str]
        prefix, types = value.split(",")
        if not prefix:
            prefix = None
        self._features["EXTBAN"] = (prefix, types)

    @property
    def INVEX(self) -> Optional[str]:
        return self._features.get("INVEX", None)

    @INVEX.setter
    def INVEX(self, value: str):
        if not value:
            value = "I"
        self._features["INVEX"] = value

    @property
    def MAXLIST(self) -> Dict[str, int]:
        limits = self._features.get("MAXLIST", {})
        value = {}
        for t in self.CHANMODES[0]:
            value[t] = limits.get(t, sys.maxsize)
        return value

    @MAXLIST.setter
    def MAXLIST(self, value: str):
        self._features["MAXLIST"] = {}
        parts = value.split(",")
        for part in parts:
            modes, limit = part.split(":")
            for mode in modes:
                self._features["MAXLIST"][mode] = int(limit)

    @property
    def MAXTARGETS(self) -> int:
        return self._features.get("MAXTARGETS", 1)

    @MAXTARGETS.setter
    def MAXTARGETS(self, value: str):
        self._features["MAXTARGETS"] = int(value)

    @property
    def MODES(self) -> int:
        return self._features.get("MODES", 1)

    @MODES.setter
    def MODES(self, value: str):
        self._features["MODES"] = int(value)

    @property
    def PREFIX(self) -> OrderedDict[str, str]:
        return self._features.get("PREFIX", OrderedDict())

    @PREFIX.setter
    def PREFIX(self, value: str):
        self._features["PREFIX"] = OrderedDict()
        if not value:
            return
        modes, prefixes = value.split(")", maxsplit=1)
        modes = modes[1:] # remove leading (
        for i in range(len(modes)):
            self._features["PREFIX"][prefixes[i]] = modes[i]

    @property
    def STATUSMSG(self) -> Set[str]:
        value = self._features.get("STATUSMSG", set())
        return value & self.PREFIX.keys()

    @STATUSMSG.setter
    def STATUSMSG(self, value: str):
        self._features["STATUSMSG"] = set(value)

    @property
    def TARGMAX(self) -> IRCTargMaxFeature:
        return self._features.get("TARGMAX", IRCTargMaxFeature(self))

    @TARGMAX.setter
    def TARGMAX(self, value: str):
        self._features["TARGMAX"] = IRCTargMaxFeature(self, value)

    @property
    def WHOX(self) -> bool:
        return self._features.get("WHOX", False)

    @WHOX.setter
    def WHOX(self, value: str):
        self._features["WHOX"] = True

    # CAP capabilities

    @property
    def account_notify(self) -> bool:
        return self._features.get("account-notify", False)

    @account_notify.setter
    def account_notify(self, value: str):
        self._features["account-notify"] = True

    @property
    def account_tag(self) -> bool:
        return self._features.get("account-tag", False)

    @account_tag.setter
    def account_tag(self, value: str):
        self._features["account-tag"] = True

    @property
    def away_notify(self) -> bool:
        return self._features.get("away-notify", False)

    @away_notify.setter
    def away_notify(self, value: str):
        self._features["away-notify"] = True

    @property
    def batch(self) -> bool:
        return self._features.get("batch", False)

    @batch.setter
    def batch(self, value: str):
        self._features["batch"] = True

    @property
    def chghost(self) -> bool:
        return self._features.get("chghost", False)

    @chghost.setter
    def chghost(self, value: str):
        self._features["chghost"] = True

    @property
    def extended_join(self) -> bool:
        return self._features.get("extended-join", False)

    @extended_join.setter
    def extended_join(self, value: str):
        self._features["extended-join"] = True

    @property
    def labeled_response(self) -> bool:
        return self._features.get("labeled-response", False)

    @labeled_response.setter
    def labeled_response(self, value: str):
        self._features["labeled-response"] = True

    @property
    def message_tags(self) -> bool:
        return self._features.get("message-tags", False)

    @message_tags.setter
    def message_tags(self, value: str):
        self._features["message-tags"] = True

    @property
    def multi_prefix(self) -> bool:
        return self._features.get("multi-prefix", False)

    @multi_prefix.setter
    def multi_prefix(self, value: str):
        self._features["multi-prefix"] = True

    @property
    def sasl(self) -> Optional[str]:
        return self._features.get("sasl", None)

    @sasl.setter
    def sasl(self, value: str):
        self._features["sasl"] = value

    @property
    def userhost_in_names(self) -> bool:
        return self._features.get("userhost-in-names", False)

    @userhost_in_names.setter
    def userhost_in_names(self, value: str):
        self._features["userhost-in-names"] = True

    # General-purpose methods to view and manipulate data

    def __getitem__(self, item: str) -> Any:
        try:
            return getattr(self, item)
        except AttributeError:
            return self._features[item]

    def __setitem__(self, key: str, value: str):
        if hasattr(self, key):
            setattr(self, key, value)
        else:
            self._features[key] = value

    def __contains__(self, item: str) -> bool:
        return item in self._features

    def __str__(self) -> str:
        return "IRCFeatures(" + str(self._features) + ")"

    def __repr__(self) -> str:
        return "IRCFeatures(" + repr(self._features) + ")"

    def get(self, key: str, default: Any = None) -> Any:
        try:
            return self[key]
        except KeyError:
            return default

    def set(self, key: str, value: str):
        self[key] = value

    def unset(self, key: str):
        # we may get CAP DEL more than once for the same feature
        if key in self._features:
            del self._features[key]

class IRCTargMaxFeature:
    def __init__(self, features: IRCFeatures, value: Optional[str] = None):
        self._features = features
        self._commands = {} # type: Dict[str, int]

    def __getitem__(self, item: str) -> int:
        item = item.lower()
        if item in self._commands:
            value = self._commands[item]
        elif item in ("privmsg", "notice"):
            value = self._features.MAXTARGETS
        else:
            value = 1
        return value

    def __str__(self) -> str:
        return "IRCTargMaxFeature(" + str(self._commands) + ")"

    def __repr__(self) -> str:
        return "IRCTargMaxFeature(" + repr(self._commands) + ")"

Features = IRCFeatures()<|MERGE_RESOLUTION|>--- conflicted
+++ resolved
@@ -1,5 +1,4 @@
 from __future__ import annotations
-from lykos.oyoyo.client import IRCClient
 
 import sys
 from collections import defaultdict, OrderedDict
@@ -9,6 +8,7 @@
 
 from src.messages.message import Message
 from src import config
+from oyoyo.client import IRCClient
 
 class _NotLoggedIn:
     def __copy__(self):
@@ -95,15 +95,9 @@
             extra, line = line[:length], line[length:]
             client.send("{0} {1} {4}:{2}{3}".format(send_type, name, first, extra, chan))
 
-<<<<<<< HEAD
 def lower(nick: Union[None, str, IRCContext], *, casemapping: Optional[str] = None):
-    if nick is None:
-        return None
-=======
-def lower(nick, *, casemapping=None):
     if nick is None or nick is NotLoggedIn:
         return nick
->>>>>>> 5bf8ff88
     if isinstance(nick, IRCContext):
         return nick.lower()
     if casemapping is None:
