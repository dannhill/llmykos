from src.messages import messages
from src.events import Event
from src.cats import Wolfteam, Neutral, Hidden
from src import settings as var
from src import users

__all__ = [
    "get_players", "get_all_players", "get_participants",
    "get_target", "change_role",
    "get_main_role", "get_all_roles", "get_reveal_role",
    ]

def get_players(roles=None, *, mainroles=None):
    from src.status import is_dying
    if mainroles is None:
        mainroles = var.MAIN_ROLES
    if roles is None:
        roles = set(mainroles.values())
    pl = set()
    for user, role in mainroles.items():
        if role in roles:
            pl.add(user)

    if mainroles is not var.MAIN_ROLES:
        # we weren't given an actual player list (possibly),
        # so the elements of pl are not necessarily in var.ALL_PLAYERS
        return list(pl)
    return [p for p in var.ALL_PLAYERS if p in pl and not is_dying(var, p)]

def get_all_players(roles=None, *, rolemap=None):
    from src.status import is_dying
    if rolemap is None:
        rolemap = var.ROLES
    if roles is None:
        roles = set(rolemap.keys())
    pl = set()
    for role in roles:
        for user in rolemap[role]:
            pl.add(user)

    if rolemap is not var.ROLES:
        return pl

    return {p for p in pl if not is_dying(var, p)}

def get_participants():
    """List all players who are still able to participate in the game."""
    evt = Event("get_participants", {"players": get_players()})
    evt.dispatch(var)
    return evt.data["players"]

def get_target(var, wrapper, message, *, allow_self=False, allow_bot=False, not_self_message=None):
    if not message:
        wrapper.pm(messages["not_enough_parameters"])
        return

    players = get_players()
    if not allow_self and wrapper.source in players:
        players.remove(wrapper.source)

    if allow_bot:
        players.append(users.Bot)

    match, count = users.complete_match(message, players)
    if match is None:
        if not count and users.lower(wrapper.source.nick).startswith(users.lower(message)):
            wrapper.pm(messages[not_self_message or "no_target_self"])
            return
        wrapper.pm(messages["not_playing"].format(message))
        return

    return match

def change_role(var, player, oldrole, newrole, *, inherit_from=None, message="new_role"):
    # in_wolfchat is filled as part of priority 4
    # if you wish to modify evt.data["role"], do so in priority 3 or sooner
    evt = Event("new_role",
            {"role": newrole, "messages": [], "in_wolfchat": False},
            inherit_from=inherit_from)
    evt.dispatch(var, player, oldrole)
    newrole = evt.data["role"]

    var.ROLES[oldrole].remove(player)
    var.ROLES[newrole].add(player)
    # only adjust MAIN_ROLES/FINAL_ROLES if we're changing the player's actual role
    if var.MAIN_ROLES[player] == oldrole:
        var.MAIN_ROLES[player] = newrole
        var.FINAL_ROLES[player.nick] = newrole

    sayrole = newrole
    if sayrole in Hidden:
        sayrole = var.HIDDEN_ROLE

<<<<<<< HEAD
    player.send(messages[message].format(sayrole))
=======
    if message:
        player.send(messages[message].format(an, sayrole))
>>>>>>> 5097b7b5
    player.send(*evt.data["messages"])

    return newrole

def get_main_role(user):
    role = var.MAIN_ROLES.get(user)
    if role is not None:
        return role
    # not found in player list, see if they're a special participant
    if user in get_participants():
        evt = Event("get_participant_role", {"role": None})
        evt.dispatch(var, user)
        role = evt.data["role"]
    if role is None:
        raise ValueError("User {0} isn't playing and has no defined participant role".format(user))
    return role

def get_all_roles(user):
    return {role for role, users in var.ROLES.items() if user in users}

def get_reveal_role(user):
    evt = Event("get_reveal_role", {"role": get_main_role(user)})
    evt.dispatch(var, user)
    role = evt.data["role"]

    if var.ROLE_REVEAL != "team":
        return role

    if role in Wolfteam:
        return "wolfteam player"
    elif role in Neutral:
        return "neutral player"
    else:
        return "village member"

# vim: set sw=4 expandtab:<|MERGE_RESOLUTION|>--- conflicted
+++ resolved
@@ -91,12 +91,8 @@
     if sayrole in Hidden:
         sayrole = var.HIDDEN_ROLE
 
-<<<<<<< HEAD
-    player.send(messages[message].format(sayrole))
-=======
     if message:
         player.send(messages[message].format(an, sayrole))
->>>>>>> 5097b7b5
     player.send(*evt.data["messages"])
 
     return newrole
