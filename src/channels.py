from __future__ import annotations
<<<<<<< HEAD
=======

>>>>>>> fcf7976d
import time
from enum import Enum
from typing import Optional
<<<<<<< HEAD
import logging
=======
>>>>>>> fcf7976d

from src.context import IRCContext, Features, lower
from src.events import Event, EventListener
from src import users, config
from src.debug import CheckedSet, CheckedDict

Main: Channel = None # type: ignore[assignment]
Dummy: Channel = None # type: ignore[assignment]
Dev: Optional[Channel] = None # dev channel

_channels = CheckedDict("channels._channels") # type: CheckedDict[str, Channel]

class _States(Enum):
    NotJoined = "not yet joined"
    PendingJoin = "pending join"
    Joined = "joined"
    PendingLeave = "pending leave"
    Left = "left channel"

    Cleared = "cleared"

# This is used to tell if this is a fake channel or not. If this
# function returns a true value, then it's a fake channel. This is
# useful for testing, where we might want the users in fake channels.
def predicate(name):
    return not name.startswith(tuple(Features["CHANTYPES"]))

def get(name: str, *, allow_none: bool = False) -> Optional[Channel]:
    try:
        return _channels[lower(name)]
    except KeyError:
        if allow_none:
            return None
        raise

def add(name, cli, key=""):
    """Add and return a new channel, or an existing one if it exists."""

    # We use add() in a bunch of places where the channel probably (but
    # not surely) already exists. If it does, obviously we want to use
    # that one. However, if the client is *not* the same, that means we
    # would be trying to send something from one connection over to
    # another one (or some other weird stuff like that). Instead of
    # jumping through hoops, we just disallow it here.

    if lower(name) in _channels:
        if cli is not _channels[lower(name)].client:
            raise RuntimeError("different IRC client for channel {0}".format(name))
        return _channels[lower(name)]

    cls = Channel
    if predicate(name):
        cls = FakeChannel

    chan = _channels[lower(name)] = cls(name, cli)
    chan._key = key
    chan.join()
    return chan

def exists(name):
    """Return True if a channel by the name exists, False otherwise."""
    return lower(name) in _channels

def channels():
    """Iterate over all the current channels."""
    yield from _channels.values()

def _chan_join(evt, channel, user):
    if user is users.Bot:
        channel.state = _States.Joined

EventListener(_chan_join).install("chan_join")

class Channel(IRCContext):

    is_channel = True

    def __init__(self, name, client):
        super().__init__(name, client)
        self.users = CheckedSet("channels.Channel.users")
        self.modes = {}
        self.timestamp = None
        self.state = _States.NotJoined
        self._pending = []

    def __del__(self):
        self.users.clear()
        self.modes.clear()
        self.state = None
        self.client = None
        self.timestamp = None

    def __str__(self):
        return "{self.__class__.__name__}: {self.name} ({self.state.value})".format(self=self)

    def __repr__(self):
        return "{self.__class__.__name__}({self.name!r})".format(self=self)

    def __format__(self, format_spec):
        if format_spec == "#":
            return self.name
        elif format_spec == "for_tb":
            channel_data_level = config.Main.get("telemetry.errors.channel_data_level")
            if channel_data_level == 0:
                if self is Main:
                    value = "Main"
                elif self is Dummy:
                    value = "Dummy"
                elif self is Dev:
                    value = "Dev"
                else:
                    value = format(id(self), "x")
                return "{self.__class__.__name__}({0})".format(value, self=self)
            else:
                return repr(self)

        return super().__format__(format_spec)

    def __hash__(self):
        return hash(self.name)

    def __eq__(self, other):
        return self._compare(other, __class__, "name", "key", "client", "state", "modes", "timestamp")

    @property
    def key(self):
        return self._key

    def queue(self, name, params, args):
        if self._pending is None:
            Event(name, params).dispatch(*args)
        else:
            self._pending.append((name, params, args))

    def dispatch_queue(self):
        if self._pending is not None:
            for name, params, args in self._pending:
                Event(name, params).dispatch(*args)
            self._pending = None

    def join(self, key=None):
        if self.state in (_States.NotJoined, _States.Left):
            if key is None:
                key = self.key
            self.state = _States.PendingJoin
            self.client.send("JOIN {0} :{1}".format(self.name, key))

    def part(self, message=""):
        if self.state is _States.Joined:
            self.state = _States.PendingLeave
            self.client.send("PART {0} :{1}".format(self.name, message))

    def kick(self, target, message=""):
        if self.state is _States.Joined:
            self.client.send("KICK {0} {1} :{2}".format(self.name, target, message))

    def mode(self, *changes):
        """Perform a mode change on the channel.

        Usage:

            chan.mode() # Will get back the modes on the channel
            chan.mode("b") # Will get the banlist back
            chan.mode("-m")
            chan.mode(["-v", "woffle"], ["+o", "Vgr"])
            chan.mode("-m", ("+v", "jacob1"), ("-o", "nyuszika7h"))

        This performs both single and complex mode changes.

        Note: Not giving a prefix with the mode is the same as giving a
        '+' prefix. For instance, the following are identical:

            chan.mode(("+o", "woffle"))
            chan.mode(("o", "woffle"))

        """

        if not changes: # bare call; get channel modes
            self.client.send("MODE", self.name)
            return

        max_modes = Features["MODES"]
        params = []
        for change in changes:
            if isinstance(change, str):
                change = (change, None)
            mode, target = change
            if len(mode) < 2:
                mode = "+" + mode
            params.append((mode, target))
        params.sort(key=lambda x: x[0][0]) # sort by prefix

        while params:
            cur, params = params[:max_modes], params[max_modes:]
            modes, targets = zip(*cur)
            prefix = ""
            final = []
            for mode in modes:
                if mode[0] == prefix:
                    mode = mode[1:]
                elif mode.startswith(("+", "-")):
                    prefix = mode[0]

                final.append(mode)

            for target in targets:
                if target is not None: # target will be None if the mode is parameter-less
                    final.append(" ")
                    final.append("{0}".format(target))

            self.client.send("MODE", self.name, "".join(final))

    def update_modes(self, actor, mode, targets):
        """Update the channel's mode registry with the new modes.

        This is called whenever a MODE event is received. All of the
        modes are kept up-to-date in the channel, even if we don't need
        it. For instance, banlists are updated properly when the bot
        receives them. We don't need all the mode information, but it's
        better to have everything stored than only some parts.

        """

        set_time = int(time.time()) # for list modes timestamp
        list_modes, all_set, only_set, no_set = Features["CHANMODES"]
        status_modes = Features["PREFIX"].values()
        all_modes = list_modes + all_set + only_set + no_set + "".join(status_modes)
        if self.state is not _States.Joined: # not joined, modes won't have the value
            no_set += all_set + only_set
            only_set = ""
            all_set = ""

        i = 0
        prefix = None
        for c in mode:
            if c in ("+", "-"):
                prefix = c
                continue
            elif c not in all_modes:
                # some broken ircds have modes without telling us about them in ISUPPORT
                # ignore such modes but emit a warning
                stream("Broken ircd detected: unrecognized channel mode +{}".format(c), level="warning")
                continue

            if prefix == "+":
                if c in status_modes: # op/voice status; keep it here and update the user's registry too
                    if c not in self.modes:
                        self.modes[c] = set()
                    user = users.get(targets[i], allow_bot=True)
                    self.modes[c].add(user)
                    user.channels[self].add(c)
                    if user in var.OLD_MODES:
                        var.OLD_MODES[user].discard(c)
                    i += 1

                elif c in list_modes: # stuff like bans, quiets, and ban and invite exempts
                    if c not in self.modes:
                        self.modes[c] = {}
                    self.modes[c][targets[i]] = ((actor.rawnick if actor is not None else None), set_time)
                    i += 1

                else:
                    if c in no_set: # everything else; e.g. +m, +i, etc.
                        targ = None
                    else: # +f, +l, +j, +k
                        targ = targets[i]
                        i += 1
                    if c in only_set and targ.isdigit(): # +l/+j
                        targ = int(targ)
                    self.modes[c] = targ

            elif prefix == "-":
                if c in status_modes:
                    if c in self.modes:
                        user = users.get(targets[i], allow_bot=True)
                        self.modes[c].discard(user)
                        user.channels[self].discard(c)
                        if not self.modes[c]:
                            del self.modes[c]
                    i += 1

                elif c in list_modes:
                    if c in self.modes:
                        self.modes[c].pop(targets[i], None)
                        if not self.modes[c]:
                            del self.modes[c]
                    i += 1

                else:
                    if c in all_set:
                        i += 1 # -k needs a target, but we don't care about it
                    del self.modes[c]

        if "k" in mode:
            self._key = self.modes.get("k", "")

    def remove_user(self, user):
        self.users.remove(user)
        for mode in Features["PREFIX"].values():
            if mode in self.modes:
                self.modes[mode].discard(user)
                if not self.modes[mode]:
                    del self.modes[mode]
        del user.channels[self]
        if not user.channels: # Only fire if the user left all channels
            event = Event("cleanup_user", {})
            event.dispatch(var, user)

    def clear(self):
        for user in self.users:
            del user.channels[self]
        self.users.clear()
        self.modes.clear()
        self.state = _States.Cleared
        self.timestamp = None
        del _channels[lower(self.name)]

class FakeChannel(Channel):

    is_fake = True

    def join(self, key=""):
        self.state = _States.Joined

    def part(self, message=""):
        self.state = _States.Left

    def mode(self, *changes):
        if not changes:
            return

        modes = []
        targets = []

        for change in changes:
            if isinstance(change, str):
                if change.startswith(("+", "-")): # we're probably asking for the list modes otherwise
                    modes.append(change)
            else:
                mode, target = change
                modes.append(mode)
                if target is not None:
                    targets.append(target)

        self.update_modes(users.Bot, "".join(modes), targets)<|MERGE_RESOLUTION|>--- conflicted
+++ resolved
@@ -1,15 +1,9 @@
 from __future__ import annotations
-<<<<<<< HEAD
-=======
-
->>>>>>> fcf7976d
+
 import time
 from enum import Enum
 from typing import Optional
-<<<<<<< HEAD
 import logging
-=======
->>>>>>> fcf7976d
 
 from src.context import IRCContext, Features, lower
 from src.events import Event, EventListener
@@ -251,7 +245,9 @@
             elif c not in all_modes:
                 # some broken ircds have modes without telling us about them in ISUPPORT
                 # ignore such modes but emit a warning
-                stream("Broken ircd detected: unrecognized channel mode +{}".format(c), level="warning")
+                transport_name = config.Main.get("transports[0].name")
+                logger = logging.getLogger("transport.{}".format(transport_name))
+                logger.warning("Broken ircd detected: unrecognized channel mode +{0}", c)
                 continue
 
             if prefix == "+":
