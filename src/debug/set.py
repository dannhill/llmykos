--- conflicted
+++ resolved
@@ -2,19 +2,14 @@
 
 from typing import Generic, Iterator, TypeVar, Optional, Set
 import collections.abc
-<<<<<<< HEAD
 from src import config
-=======
-import botconfig  # type: ignore
->>>>>>> fcf7976d
 from src.debug.history import History
 
 __all__ = ["CheckedSet"]
 
 T = TypeVar("T")
-T_co = TypeVar("T_co", covariant=True)
 
-class CheckedSet(collections.abc.MutableSet, Generic[T_co]):
+class CheckedSet(collections.abc.MutableSet, Generic[T]):
     """ Set container with additional features to aid in debugging.
 
     Common mutation methods are exposed to more easily set breakpoints,
@@ -22,13 +17,8 @@
     collection was modified in the past.
     """
 
-<<<<<<< HEAD
-    def __new__(cls, name: str, iterable: Optional[Iterator[T_co]] = None):
+    def __new__(cls, name: str, iterable: Optional[Iterator[T]] = None):
         if not config.Main.get("debug.enabled"):
-=======
-    def __new__(cls, name: str, iterable: Optional[Iterator[T]] = None):
-        if not botconfig.DEBUG_MODE:
->>>>>>> fcf7976d
             if iterable is None:
                 return set()
             else:
