from typing import Generic, Iterator, TypeVar, Union, Set, Dict, Mapping, Iterable
import collections.abc
<<<<<<< HEAD
from src import config
=======
import botconfig  # type: ignore
>>>>>>> fcf7976d
from src.debug.history import History

__all__ = ["CheckedDict"]

KT = TypeVar("KT")
VT = TypeVar("VT")

class CheckedDict(collections.abc.MutableMapping, Generic[KT, VT]):
    """ Dict container with additional features to aid in debugging.

    Common mutation methods are exposed to more easily set breakpoints,
    and a history of mutations can be enabled to track when and where the
    collection was modified in the past.
    """

    def __new__(cls, name: str, arg: Union[None, Mapping, Iterable] = None, **kwargs):
        if not config.Main.get("debug.enabled"):
            if arg is None:
                return dict(**kwargs)
            else:
                return dict(arg, **kwargs)

        return super().__new__(cls)

    def __init__(self, name: str, arg: Union[None, Mapping, Iterable] = None, **kwargs):
        self._history = History(name)
        if arg is None:
            self._dict: Dict[KT, VT] = dict(**kwargs)
        else:
            self._dict = dict(arg, **kwargs)

    def clear(self) -> None:
        self._history.add("clear")
        self._dict.clear()

    def __setitem__(self, k: KT, v: VT) -> None:
        self._history.add("setitem", k, v)
        self._dict[k] = v

    def __delitem__(self, k: KT) -> None:
        self._history.add("delitem", k)
        del self._dict[k]

    def __getitem__(self, k: KT) -> VT:
        return self._dict[k]

    def __len__(self) -> int:
        return len(self._dict)

    def __format__(self, format_spec: str) -> str:
        return format(self._dict, format_spec)

    def __str__(self) -> str:
        return str(self._dict)

    def __repr__(self) -> str:
        return repr(self._dict)

    def __iter__(self) -> Iterator[KT]:
        return iter(self._dict)<|MERGE_RESOLUTION|>--- conflicted
+++ resolved
@@ -1,10 +1,6 @@
 from typing import Generic, Iterator, TypeVar, Union, Set, Dict, Mapping, Iterable
 import collections.abc
-<<<<<<< HEAD
 from src import config
-=======
-import botconfig  # type: ignore
->>>>>>> fcf7976d
 from src.debug.history import History
 
 __all__ = ["CheckedDict"]
