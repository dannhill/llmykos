<<<<<<< HEAD
raise RuntimeError("src.settings incorrectly loaded")
=======
from __future__ import annotations

import fnmatch
import re
import threading
from collections import OrderedDict
from typing import Any, Dict, FrozenSet
>>>>>>> fcf7976d

LANGUAGE = 'en'

MINIMUM_WAIT = 60
EXTRA_WAIT = 30
EXTRA_WAIT_JOIN = 0 # Add this many seconds to the waiting time for each !join
WAIT_AFTER_JOIN = 25 # Wait at least this many seconds after the last join
# token bucket for the IRC client; 1 token = 1 message sent to IRC
# Run the bot with --lagtest to receive settings recommendations for this
IRC_TB_INIT = 23 # initial number of tokens
IRC_TB_DELAY = 1.73 # wait time between adding tokens
IRC_TB_BURST = 23 # maximum number of tokens that can be accumulated
# !wait uses a token bucket
WAIT_TB_INIT  = 2   # initial number of tokens
WAIT_TB_DELAY = 240 # wait time between adding tokens
WAIT_TB_BURST = 3   # maximum number of tokens that can be accumulated
STATS_RATE_LIMIT = 60
VOTES_RATE_LIMIT = 60
ADMINS_RATE_LIMIT = 300
GSTATS_RATE_LIMIT = 0
PSTATS_RATE_LIMIT = 0
RSTATS_RATE_LIMIT = 0
TIME_RATE_LIMIT = 10
START_RATE_LIMIT = 10 # (per-user)
WAIT_RATE_LIMIT = 10  # (per-user)
GOAT_RATE_LIMIT = 300 # (per-user)
MIN_PLAYERS = 6
MAX_PLAYERS = 24
NIGHT_TIME_LIMIT = 120
NIGHT_TIME_WARN = 90  # should be less than NIGHT_TIME_LIMIT
DAY_TIME_LIMIT = 720
DAY_TIME_WARN = 600   # should be less than DAY_TIME_LIMIT
JOIN_TIME_LIMIT = 3600
# May only be set if the above are also set
SHORT_DAY_PLAYERS = 6 # Number of players left to have a short day
SHORT_DAY_LIMIT = 520
SHORT_DAY_WARN = 400
# If time lord dies, the timers get set to this instead (60s day, 30s night)
TIME_LORD_DAY_LIMIT = 60
TIME_LORD_DAY_WARN = 45
TIME_LORD_NIGHT_LIMIT = 30
TIME_LORD_NIGHT_WARN = 0
KILL_IDLE_TIME = 300
WARN_IDLE_TIME = 180
PM_WARN_IDLE_TIME = 240
PART_GRACE_TIME = 30
QUIT_GRACE_TIME = 60
ACC_GRACE_TIME = 30
START_QUIT_DELAY = 10
#  controls how many people it does in one /msg; only works for messages that are the same
MAX_PRIVMSG_TARGETS = 4
# how many mode values can be specified at once; used only as fallback
MODELIMIT = 3
QUIET_DEAD_PLAYERS = False
DEVOICE_DURING_NIGHT = False
ALWAYS_PM_ROLE = False
QUIET_MODE = "q" # "q" or "b"
QUIET_PREFIX = "" # "" or "~q:"
ACCOUNT_PREFIX = "$a:" # "$a:" or "~a:"
# The bot will automatically toggle those modes of people joining
AUTO_TOGGLE_MODES = ""

DEFAULT_EXPIRY = "30d"
LEAVE_PENALTY = 1
LEAVE_EXPIRY = "30d"
IDLE_PENALTY = 1
IDLE_EXPIRY = "30d"
PART_PENALTY = 1
PART_EXPIRY = "30d"
ACC_PENALTY = 1
ACC_EXPIRY = "30d"
# Give penalties if idling night.
# All other penalties take precedence over night penalties; only one penalty will be given per game.
NIGHT_IDLE_PENALTY = 1
NIGHT_IDLE_EXPIRY = "14d"

# If True, disallows adding stasis via !fstasis (requires warnings instead)
RESTRICT_FSTASIS = True

# The formatting of this sucks, sorry. This is used to automatically apply sanctions to warning levels
# When a user crosses from below the min threshold to min or above points, the listed sanctions apply
# Sanctions also apply while moving within the same threshold bracket (such as from min to max)
# Valid sanctions are deny, stasis, scalestasis, and tempban
# Scalestasis applies stasis equal to the formula ax^2 + bx + c, where x is the number of warning points
# Tempban number can either be a duration (ending in d, h, or m) or a number meaning it expires when
# warning points fall below that threshold.
AUTO_SANCTION = (
        #min max sanctions
        (6, 10, {"stasis": 1}),
        (11, 15, {"scalestasis": (0, 1, -8)}),
        (16, 16, {"tempban": 8})
        )

# Send a message to deadchat or wolfchat when a user spectates them
SPECTATE_NOTICE = True
# Whether to include which user is doing the spectating in the message
SPECTATE_NOTICE_USER = False

# The following is a bitfield, and they can be mixed together
# Defaults to none of these, can be changed on a per-game-mode basis
RESTRICT_WOLFCHAT = 0x00

### DO NOT CHANGE THESE!
### They are for easier code interpretation/modification

RW_DISABLE_NIGHT    = 0x01 # Disable during night (commands are still relayed)
RW_DISABLE_DAY      = 0x02 # Disable during day (commands are still relayed)
RW_ONLY_KILL_CMD    = 0x04 # Only relay kill commands when wolfchat is disabled
RW_ONLY_SAME_CMD    = 0x08 # Only relay commands to other people who have access to the same command
RW_WOLVES_ONLY_CHAT = 0x10 # Non-wolves cannot participate in wolfchat (commands still relayed as applicable)
RW_NO_INTERACTION   = 0x20 # Do not relay commands to/from non-wolves regardless of other settings
RW_REM_NON_WOLVES   = 0x40 # Remove non-wolves from wolfchat entirely (can be killed, do not count towards wolf win condition, do not show in wolflist, etc.)
RW_TRAITOR_NON_WOLF = 0x80 # Consider traitor as a non-wolf for the purposes of the above restrictions (if unset, traitor is treated the same as wolf cub)

ENABLE_DEADCHAT = True # dead players can communicate with each other

ABSTAIN_ENABLED = True # whether village can !abstain in order to not vote anyone during day
LIMIT_ABSTAIN = True # if true, village will be limited to successfully !abstaining a vote only once
SELF_LYNCH_ALLOWED = True
HIDDEN_TRAITOR = True
HIDDEN_AMNESIAC = False # amnesiac still shows as amnesiac if killed even after turning
HIDDEN_CLONE = False
GUARDIAN_ANGEL_CAN_GUARD_SELF = True
START_WITH_DAY = False
ROLE_REVEAL = "on" # on/off/team - what role information is shown on death
STATS_TYPE = "default" # default/accurate/team/disabled - what role information is shown when doing !stats

START_VOTES_SCALE = 0.3
START_VOTES_MAX = 4

# Debug mode settings, whether or not timers and stasis should apply during debug mode
DISABLE_DEBUG_MODE_TIMERS = True
DISABLE_DEBUG_MODE_TIME_LORD = False
DISABLE_DEBUG_MODE_REAPER = True
DISABLE_DEBUG_MODE_STASIS = True
DEBUG_MODE_NOTHROW_MESSAGES = True

# number of bullets a gunner role gets when the role is assigned or swapped in
SHOTS_MULTIPLIER = {
    "gunner": 0.12,
    "sharpshooter": 0.06,
    "wolf gunner": 0.06
}

# hit, miss, and headshot chances for each gunner role (explode = 1 - hit - miss)
GUN_CHANCES = {
    "gunner": (15/20, 4/20, 4/20), # 75% hit, 20% miss, 5% explode, 20% headshot
    "sharpshooter": (1, 0, 1), # 100% hit, 0% miss, 0% explode, 100% headshot
    "wolf gunner": (14/20, 6/20, 12/20) # 70% hit, 30% miss, 0% explode, 60% headshot
}

# modifier applied to regular gun chances if the user is also drunk
DRUNK_GUN_CHANCES = (-5/20, 4/20, -3/20) # -25% hit, +20% miss, +5% explode, -15% headshot
DRUNK_SHOTS_MULTIPLIER = 3
GUNNER_KILLS_WOLF_AT_NIGHT_CHANCE = 1/4
# at night, the wolf can steal 1 bullet from the victim and become a wolf gunner
# (will always be 1 bullet regardless of SHOTS_MULTIPLIER setting for wolf gunner above)
WOLF_STEALS_GUN = True

GUARDIAN_ANGEL_DIES_CHANCE = 0
BODYGUARD_DIES_CHANCE = 0
DETECTIVE_REVEALED_CHANCE = 2/5
FALLEN_ANGEL_KILLS_GUARDIAN_ANGEL_CHANCE = 1/2

AMNESIAC_NIGHTS = 3 # amnesiac gets to know their actual role on this night

DOCTOR_IMMUNIZATION_MULTIPLIER = 0.135 # ceil(num_players * multiplier) = number of immunizations

GAME_MODES = {}
GAME_PHASES = ("night", "day") # all phases that constitute "in game", game modes can extend this with custom phases

# Disable CPRIVMSG/CNOTICE -- some ircds implicitly treat regular PRIVMSG and NOTICE as such, and support more
# targets per message the normal way than with the explicit command
DISABLE_CPRIVMSG = False

SSL_VERIFY = True
SSL_CERTFP = ()
# Tracking Mozilla's "intermediate" compatibility list -- https://wiki.mozilla.org/Security/Server_Side_TLS#Intermediate_compatibility_.28default.29
SSL_CIPHERS = ( # single string split over multiple lines - lack of commas intentional
    "ECDHE-ECDSA-CHACHA20-POLY1305:ECDHE-RSA-CHACHA20-POLY1305:ECDHE-ECDSA-AES128-GCM-SHA256:ECDHE-RSA-AES128-GCM-SHA256:ECDHE-ECDSA-AES256-GCM-"
    "SHA384:ECDHE-RSA-AES256-GCM-SHA384:DHE-RSA-AES128-GCM-SHA256:DHE-RSA-AES256-GCM-SHA384:ECDHE-ECDSA-AES128-SHA256:ECDHE-RSA-AES128-"
    "SHA256:ECDHE-ECDSA-AES128-SHA:ECDHE-RSA-AES256-SHA384:ECDHE-RSA-AES128-SHA:ECDHE-ECDSA-AES256-SHA384:ECDHE-ECDSA-AES256-SHA:ECDHE-RSA-"
    "AES256-SHA:DHE-RSA-AES128-SHA256:DHE-RSA-AES128-SHA:DHE-RSA-AES256-SHA256:DHE-RSA-AES256-SHA:ECDHE-ECDSA-DES-CBC3-SHA:ECDHE-RSA-DES-CBC3-"
    "SHA:EDH-RSA-DES-CBC3-SHA:AES128-GCM-SHA256:AES256-GCM-SHA384:AES128-SHA256:AES256-SHA256:AES128-SHA:AES256-SHA:DES-CBC3-SHA:!DSS"
)
SSL_CERTFILE = None
SSL_KEYFILE = None

NICKSERV = "NickServ"
NICKSERV_IDENTIFY_COMMAND = "IDENTIFY {account} {password}"
NICKSERV_GHOST_COMMAND = "GHOST {nick}"
NICKSERV_RELEASE_COMMAND = "RELEASE {nick}"
NICKSERV_REGAIN_COMMAND = "REGAIN {nick}"
CHANSERV = "ChanServ"
CHANSERV_OP_COMMAND = "OP {channel}"

GUEST_NICK_PATTERN = r"^Guest\d+$|^\d|away.+|.+away"

LOG_CHANNEL = "" # Log !fwarns to this channel, if set
LOG_PREFIX = "" # Message prefix for LOG_CHANNEL
DEV_CHANNEL = ""
DEV_PREFIX = ""

# Data collection settings. lykos will send details about errors that happen to the lykos developers,
# these settings control how much data is sent. Please see https://werewolf.chat/dc for more information.
# These settings additionally impacts what data is written to the error log.
TRACEBACK_VERBOSITY = 2  # 0 = no locals at all, 1 = innermost frame's locals, 2 = all locals
USER_DATA_LEVEL = 0  # 0 = fully anonymize users, 1 = expose nick only, 2 = expose full hostmask, account, and channel membership
CHANNEL_DATA_LEVEL = 0  # 0 = fully anonymize channels, 1 = expose channel name

# How often to ping the server (in seconds) to detect unclean disconnection
SERVER_PING_INTERVAL = 120

# The default role can be anything, but HIDDEN_ROLE must be either "villager" or "cultist";
# hidden roles are informed they are HIDDEN_ROLE (ergo that role should not have any abilities),
# and win with that role's team. Seer sees all non-safe and non-cursed roles as HIDDEN_ROLE.
DEFAULT_ROLE = "villager"
HIDDEN_ROLE = "villager"

# Roles listed here cannot be used in !fgame roles=blah.
DISABLED_ROLES: FrozenSet[str] = frozenset()

# Game modes that cannot be randomly picked or voted for
DISABLED_GAMEMODES: FrozenSet[str] = frozenset()

# Commands listed here cannot be used by anyone (even admins/owners)
DISABLED_COMMANDS: FrozenSet[str] = frozenset()

GIF_CHANCE = 1/50

ALL_FLAGS = frozenset("AaDdFgjmNpSsw")

GRAVEYARD_LOCK = threading.RLock()
WARNING_LOCK = threading.RLock()<|MERGE_RESOLUTION|>--- conflicted
+++ resolved
@@ -1,14 +1,4 @@
-<<<<<<< HEAD
 raise RuntimeError("src.settings incorrectly loaded")
-=======
-from __future__ import annotations
-
-import fnmatch
-import re
-import threading
-from collections import OrderedDict
-from typing import Any, Dict, FrozenSet
->>>>>>> fcf7976d
 
 LANGUAGE = 'en'
 
@@ -85,9 +75,6 @@
 NIGHT_IDLE_PENALTY = 1
 NIGHT_IDLE_EXPIRY = "14d"
 
-# If True, disallows adding stasis via !fstasis (requires warnings instead)
-RESTRICT_FSTASIS = True
-
 # The formatting of this sucks, sorry. This is used to automatically apply sanctions to warning levels
 # When a user crosses from below the min threshold to min or above points, the listed sanctions apply
 # Sanctions also apply while moving within the same threshold bracket (such as from min to max)
