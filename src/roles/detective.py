from __future__ import annotations

import math
import re
import random
import typing

<<<<<<< HEAD
from src import users, channels
=======
import src.settings as var
from src import users, channels, debuglog, errlog, plog
>>>>>>> 5bf8ff88
from src.functions import get_players, get_all_players, get_main_role, get_target
from src.decorators import command
from src.containers import UserList, UserSet, UserDict, DefaultUserDict
from src.messages import messages
from src.status import try_misdirection, try_exchange
<<<<<<< HEAD
from src.events import Event, event_listener
=======
from src.events import Event
from src.cats import Safe, Wolfteam
>>>>>>> 5bf8ff88

from src.roles.helper.wolves import get_wolfchat_roles

if typing.TYPE_CHECKING:
    from src.dispatcher import MessageDispatcher
    from src.gamestate import GameState
    from typing import Optional, Set
    from src.users import User

INVESTIGATED = UserSet()

@command("id", chan=False, pm=True, playing=True, silenced=True, phases=("day",), roles=("detective",))
def investigate(wrapper: MessageDispatcher, message: str):
    """Investigate a player to determine their exact role."""
    if wrapper.source in INVESTIGATED:
        wrapper.send(messages["already_investigated"])
        return

    var = wrapper.game_state

    target = get_target(wrapper, re.split(" +", message)[0], not_self_message="no_investigate_self")
    if target is None:
        return

    target = try_misdirection(var, wrapper.source, target)
    if try_exchange(var, wrapper.source, target):
        return

    targrole = get_main_role(var, target)

    evt = Event("investigate", {"role": targrole})
    evt.dispatch(var, wrapper.source, target)
    targrole = evt.data["role"]

    INVESTIGATED.add(wrapper.source)
    wrapper.send(messages["investigate_success"].format(target, targrole))

    if random.random() < var.DETECTIVE_REVEALED_CHANCE:  # a 2/5 chance (changeable in settings)
<<<<<<< HEAD
        # The detective's identity is compromised!
        wolves = get_all_players(var, get_wolfchat_roles())
        if wolves:
            for wolf in wolves:
                wolf.queue_message(messages["detective_reveal"].format(wrapper.source))
            wolf.send_messages()
=======
        # The detective's identity is compromised! Let the opposing team know
        if get_main_role(wrapper.source) in Wolfteam:
            to_notify = get_players(Safe)
        else:
            to_notify = get_players(get_wolfchat_roles(var))
            
        if to_notify:
            for player in to_notify:
                player.queue_message(messages["detective_reveal"].format(wrapper.source))
            player.send_messages()
>>>>>>> 5bf8ff88

@event_listener("del_player")
def on_del_player(evt: Event, var: GameState, player: User, all_roles: Set[str], death_triggers: bool):
    INVESTIGATED.discard(player)

@event_listener("new_role")
def on_new_role(evt: Event, var: GameState, player: User, old_role: Optional[str]):
    if old_role == "detective" and evt.data["role"] != "detective":
        INVESTIGATED.discard(player)

@event_listener("send_role")
def on_send_role(evt: Event, var: GameState):
    ps = get_players(var)
    for dttv in var.roles["detective"]:
        pl = ps[:]
        random.shuffle(pl)
        pl.remove(dttv)
        chance = math.floor(var.DETECTIVE_REVEALED_CHANCE * 100)

        dttv.send(messages["detective_notify"])
        if chance > 0:
            dttv.send(messages["detective_chance"].format(chance))
        dttv.send(messages["players_list"].format(pl))

@event_listener("transition_night_begin")
def on_transition_night_begin(evt: Event, var: GameState):
    INVESTIGATED.clear()

@event_listener("reset")
def on_reset(evt: Event, var: GameState):
    INVESTIGATED.clear()

@event_listener("get_role_metadata")
def on_get_role_metadata(evt: Event, var: Optional[GameState], kind: str):
    if kind == "role_categories":
        evt.data["detective"] = {"Village", "Spy", "Safe"}<|MERGE_RESOLUTION|>--- conflicted
+++ resolved
@@ -5,23 +5,14 @@
 import random
 import typing
 
-<<<<<<< HEAD
 from src import users, channels
-=======
-import src.settings as var
-from src import users, channels, debuglog, errlog, plog
->>>>>>> 5bf8ff88
 from src.functions import get_players, get_all_players, get_main_role, get_target
 from src.decorators import command
 from src.containers import UserList, UserSet, UserDict, DefaultUserDict
 from src.messages import messages
 from src.status import try_misdirection, try_exchange
-<<<<<<< HEAD
 from src.events import Event, event_listener
-=======
-from src.events import Event
 from src.cats import Safe, Wolfteam
->>>>>>> 5bf8ff88
 
 from src.roles.helper.wolves import get_wolfchat_roles
 
@@ -60,25 +51,16 @@
     wrapper.send(messages["investigate_success"].format(target, targrole))
 
     if random.random() < var.DETECTIVE_REVEALED_CHANCE:  # a 2/5 chance (changeable in settings)
-<<<<<<< HEAD
-        # The detective's identity is compromised!
-        wolves = get_all_players(var, get_wolfchat_roles())
-        if wolves:
-            for wolf in wolves:
-                wolf.queue_message(messages["detective_reveal"].format(wrapper.source))
-            wolf.send_messages()
-=======
         # The detective's identity is compromised! Let the opposing team know
-        if get_main_role(wrapper.source) in Wolfteam:
-            to_notify = get_players(Safe)
+        if get_main_role(var, wrapper.source) in Wolfteam:
+            to_notify = get_players(var, Safe)
         else:
-            to_notify = get_players(get_wolfchat_roles(var))
+            to_notify = get_players(var, get_wolfchat_roles())
             
         if to_notify:
             for player in to_notify:
                 player.queue_message(messages["detective_reveal"].format(wrapper.source))
             player.send_messages()
->>>>>>> 5bf8ff88
 
 @event_listener("del_player")
 def on_del_player(evt: Event, var: GameState, player: User, all_roles: Set[str], death_triggers: bool):
