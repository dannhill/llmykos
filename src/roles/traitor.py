import re
import random
import itertools
import math
import sys
from collections import defaultdict
from typing import Optional, Dict, Set

from src import users, channels, trans, config
from src.decorators import command
from src.containers import UserList, UserSet, UserDict, DefaultUserDict
from src.messages import messages
from src.status import in_misdirection_scope
from src.gamestate import GameState
from src.events import Event, event_listener
from src.users import User
from src.roles.helper.wolves import register_wolf, get_wolfchat_roles
from src.cats import All, Wolf

register_wolf("traitor")

@event_listener("get_reveal_role")
def on_get_reveal_role(evt: Event, var: GameState, user: User):
    # in team reveal, show traitor as wolfteam, otherwise team stats won't sync with how
    # they're revealed upon death. Team stats should show traitor as wolfteam or else
    # the stats are wrong in that they'll report one less wolf than actually exists,
    # which can confuse a lot of people
    if evt.data["role"] == "traitor" and config.Main.get("gameplay.hidden.traitor") and var.role_reveal != "team":
        evt.data["role"] = var.hidden_role

@event_listener("get_final_role")
def on_get_final_role(evt: Event, var: GameState, user: User, role: str):
    # if a traitor turns we want to show them as traitor in the end game readout
    # instead of "wolf (was traitor)"
    if role == "traitor" and evt.data["role"] == "wolf":
        evt.data["role"] = "traitor"

@event_listener("update_stats", priority=1)
def on_update_stats1(evt: Event, var: GameState, player: User, mainrole: str, revealrole: str, allroles: Set[str]):
    if mainrole == var.hidden_role and config.Main.get("gameplay.hidden.traitor"):
        evt.data["possible"].add("traitor")

@event_listener("update_stats", priority=3)
def on_update_stats3(evt: Event, var: GameState, player: User, mainrole: str, revealrole: str, allroles: Set[str]):
    # if this is a night death and we know for sure that wolves (and only wolves)
    # killed, then that kill cannot be traitor as long as they're in wolfchat.
    wolfchat = get_wolfchat_roles()
    if evt.params.reason != "night_death":
        # a chained death, someone dying during day, or someone idling out
        # either way, traitor can die here
        return
    if "traitor" not in wolfchat:
        # wolves can kill traitor normally in this configuration
        return
    if "traitor" not in evt.data["possible"]:
        # not under consideration
        return
    if mainrole == "traitor":
        # definitely dying, so we shouldn't remove them from consideration
        # this may lead to info leaks, but info leaks are better than !stats just entirely breaking
        return
    if in_misdirection_scope(var, Wolf, as_actor=True) or in_misdirection_scope(var, All - wolfchat, as_target=True):
        # luck/misdirection totems are in play, a wolf kill could have bounced to traitor anyway
        return

    if var.current_phase == "day" and var.in_phase_transition:
        mevt = Event("get_role_metadata", {})
        mevt.dispatch(var, "night_kills")
        nonwolf = 0
        total = 0
        for role, num in mevt.data.items():
            if role != "wolf":
                nonwolf += num
            total += num
        if nonwolf == 0:
            evt.data["possible"].discard("traitor")
            return
        # TODO: this doesn't account for everything, for example if there was a hunter kill
        # and a wolf kill, and a wolf + villager died, we know the villager was the wolf kill
        # and therefore cannot be traitor. However, we currently do not have the logic to deduce this

@event_listener("chk_win", priority=1.1)
def on_chk_win(evt: Event, var: GameState, rolemap: Dict[str, Set[User]], mainroles: Dict[User, str], lpl: int, lwolves: int, lrealwolves: int):
    did_something = False
    if lrealwolves == 0:
        for traitor in list(rolemap["traitor"]):
            trans.NIGHT_IDLE_EXEMPT.add(traitor) # if they turn during night, don't give them idle warnings
            rolemap["wolf"].add(traitor)
            rolemap["traitor"].remove(traitor)
            if "cursed villager" in rolemap:
                rolemap["cursed villager"].discard(traitor)
            mainroles[traitor] = "wolf"
            did_something = True
            if var.in_game:
                var.final_roles[traitor] = "wolf"
                traitor.send(messages["traitor_turn"])
    if did_something:
        if var.in_game:
            channels.Main.send(messages["traitor_turn_channel"])
            # fix !stats to show that traitor turned as well
            newstats = set()
            for rs in var.get_role_stats():
                d = dict(rs)
                # traitor count of 0 is not possible since we for-sure turned traitors into wolves earlier
                # as such, exclude such cases from newstats entirely.
                if d["traitor"] >= 1:
                    d["wolf"] = d.get("wolf", 0) + d["traitor"]
                    d["traitor"] = 0
                    newstats.add(frozenset(d.items()))
<<<<<<< HEAD
            var.set_role_stats(newstats)
=======
                # if amnesiac is loaded and they have turned, there may be extra traitors not normally accounted for
                if "src.roles.amnesiac" in sys.modules:
                    from src.roles.amnesiac import get_blacklist, get_stats_flag
                    if get_stats_flag(var) and "traitor" not in get_blacklist(var) and d["amnesiac"] >= 1:
                        iter_end = d["amnesiac"] + 1
                        for i in range(1, iter_end):
                            d["wolf"] = d.get("wolf", 0) + 1
                            d["amnesiac"] -= 1
                            newstats.add(frozenset(d.items()))

            var.ROLE_STATS = frozenset(newstats)
>>>>>>> ba3ecfe7

        evt.prevent_default = True
        evt.stop_processing = True

@event_listener("get_role_metadata")
def on_get_role_metadata(evt: Event, var: Optional[GameState], kind: str):
    if kind == "role_categories":
        evt.data["traitor"] = {"Wolfchat", "Wolfteam", "Wolf Objective"}<|MERGE_RESOLUTION|>--- conflicted
+++ resolved
@@ -107,9 +107,6 @@
                     d["wolf"] = d.get("wolf", 0) + d["traitor"]
                     d["traitor"] = 0
                     newstats.add(frozenset(d.items()))
-<<<<<<< HEAD
-            var.set_role_stats(newstats)
-=======
                 # if amnesiac is loaded and they have turned, there may be extra traitors not normally accounted for
                 if "src.roles.amnesiac" in sys.modules:
                     from src.roles.amnesiac import get_blacklist, get_stats_flag
@@ -120,8 +117,7 @@
                             d["amnesiac"] -= 1
                             newstats.add(frozenset(d.items()))
 
-            var.ROLE_STATS = frozenset(newstats)
->>>>>>> ba3ecfe7
+            var.set_role_stats(newstats)
 
         evt.prevent_default = True
         evt.stop_processing = True
