import re
import random
import itertools
import math
from collections import defaultdict

from src.utilities import *
from src import channels, users, debuglog, errlog, plog
from src.functions import get_players, get_all_players, get_main_role, get_reveal_role, get_target
from src.decorators import command, event_listener
from src.containers import UserList, UserSet, UserDict, DefaultUserDict
from src.messages import messages
from src.status import try_misdirection, try_exchange, add_dying
from src.cats import Win_Stealer

MATCHMAKERS = UserSet()
ACTED = UserSet()
LOVERS = UserDict()

def _set_lovers(target1, target2):
    if target1 in LOVERS:
        LOVERS[target1].add(target2)
    else:
        LOVERS[target1] = UserSet({target2})

    if target2 in LOVERS:
        LOVERS[target2].add(target1)
    else:
        LOVERS[target2] = UserSet({target1})

    t1_msg = "matchmaker_target_notify"
    if target1.prefers_simple():
        t1_msg += "_simple"

    t2_msg = "matchmaker_target_notify"
    if target2.prefers_simple():
        t2_msg += "_simple"

    target1.send(messages[t1_msg].format(target2))
    target2.send(messages[t2_msg].format(target1))

def get_lovers():
    lovers = []
    pl = get_players()
    for lover in LOVERS:
        done = None
        for i, lset in enumerate(lovers):
            if lover in pl and lover in lset:
                if done is not None: # plot twist! two clusters turn out to be linked!
                    done.update(lset)
                    for lvr in LOVERS[lover]:
                        if lvr in pl:
                            done.add(lvr)

                    lset.clear()
                    continue

                for lvr in LOVERS[lover]:
                    if lvr in pl:
                        lset.add(lvr)
                done = lset

        if done is None and lover in pl:
            lovers.append(set())
            lovers[-1].add(lover)
            for lvr in LOVERS[lover]:
                if lvr in pl:
                    lovers[-1].add(lvr)

    while set() in lovers:
        lovers.remove(set())

    return lovers

@command("match", chan=False, pm=True, playing=True, phases=("night",), roles=("matchmaker",))
def choose(var, wrapper, message):
    """Select two players to fall in love. You may select yourself as one of the lovers."""
    if wrapper.source in MATCHMAKERS:
        wrapper.send(messages["already_matched"])
        return

    pieces = re.split(" +", message)
    victim1 = pieces[0]
    if len(pieces) > 1:
        victim2 = pieces[1]
    else:
        victim2 = None

    target1 = get_target(var, wrapper, victim1, allow_self=True)
    target2 = get_target(var, wrapper, victim2, allow_self=True)
    if not target1 or not target2:
        return

    if target1 is target2:
        wrapper.send(messages["match_different_people"])
        return

    MATCHMAKERS.add(wrapper.source)
    ACTED.add(wrapper.source)

    _set_lovers(target1, target2)

    wrapper.send(messages["matchmaker_success"].format(target1, target2))

    debuglog("{0} (matchmaker) MATCH: {1} ({2}) WITH {3} ({4})".format(wrapper.source, target1, get_main_role(target1), target2, get_main_role(target2)))

@event_listener("transition_day_begin")
def on_transition_day_begin(evt, var):
    ACTED.clear()
    pl = get_players()
    for mm in get_all_players(("matchmaker",)):
        if mm not in MATCHMAKERS:
            lovers = random.sample(pl, 2)
            MATCHMAKERS.add(mm)
            _set_lovers(*lovers)
            mm.send(messages["random_matchmaker"])

@event_listener("transition_night_end")
def on_transition_night_end(evt, var):
    ps = get_players()
    for mm in get_all_players(("matchmaker",)):
        if mm in MATCHMAKERS and not var.ALWAYS_PM_ROLE:
            continue
        pl = ps[:]
        random.shuffle(pl)
        if mm.prefers_simple():
            mm.send(messages["role_simple"].format("matchmaker"))
        else:
            mm.send(messages["matchmaker_notify"])
        mm.send(messages["players_list"].format(pl))

@event_listener("del_player")
def on_del_player(evt, var, player, all_roles, death_triggers):
    MATCHMAKERS.discard(player)
    ACTED.discard(player)
    if death_triggers and player in LOVERS:
        lovers = set(LOVERS[player])
        for lover in lovers:
            if lover not in get_players():
                continue # already died somehow
            to_send = "lover_suicide_no_reveal"
            if var.ROLE_REVEAL in ("on", "team"):
                to_send = "lover_suicide"
            channels.Main.send(messages[to_send].format(lover, get_reveal_role(lover)))
            debuglog("{0} ({1}) LOVE SUICIDE: {2} ({3})".format(lover, get_main_role(lover), player, evt.params.main_role))
            add_dying(var, lover, killer_role=evt.params.killer_role, reason="lover_suicide")

@event_listener("game_end_messages")
def on_game_end_messages(evt, var):
    done = {}
    lovers = []
    for lover1, lset in LOVERS.items():
        for lover2 in lset:
            # check if already said the pairing
            if (lover1 in done and lover2 in done[lover1]) or (lover2 in done and lover1 in done[lover2]):
                continue
            lovers.append(messages["lover_pair_endgame"].format(lover1, lover2))
            if lover1 in done:
                done[lover1].append(lover2)
            else:
                done[lover1] = [lover2]

    if lovers:
        evt.data["messages"].append(messages["lovers_endgame"].format(lovers))

@event_listener("player_win")
def on_player_win(evt, var, player, role, winner, survived):
    from src.roles.fool import VOTED
    if player in LOVERS:
        evt.data["special"].append("lover")
    if winner == "lovers" and player in LOVERS:
        evt.data["iwon"] = True

    elif player in LOVERS and survived and LOVERS[player].intersection(get_players()):
        for lvr in LOVERS[player]:
            if lvr not in get_players():
                # cannot win with dead lover (lover idled out)
                continue

            lover_role = get_main_role(lvr)

            if singular(winner) not in Win_Stealer:
                evt.data["iwon"] = True
                break
            elif winner == "fool":
                if lvr is VOTED:
                    evt.data["iwon"] = True
                    break
            elif singular(winner) in Win_Stealer and lover_role == singular(winner):
                evt.data["iwon"] = True
                break

@event_listener("chk_nightdone")
def on_chk_nightdone(evt, var):
    mms = (get_all_players(("matchmaker",)) - MATCHMAKERS) | ACTED
    evt.data["actedcount"] += len(ACTED)
    evt.data["nightroles"].extend(mms)

@event_listener("get_team_affiliation")
def on_get_team_affiliation(evt, var, target1, target2):
    if target1 in LOVERS and target2 in LOVERS:
        for lset in get_lovers():
            if target1 in lset and target2 in lset:
                evt.data["same"] = True
                break

@event_listener("myrole")
def on_myrole(evt, var, user):
    # Remind lovers of each other
    if user in get_players() and user in LOVERS:
        evt.data["messages"].append(messages["matched_info"].format(LOVERS[user]))

@event_listener("revealroles")
def on_revealroles(evt, var):
    # print out lovers
    pl = get_players()
    done = {}
    lovers = []
    for lover1, lset in LOVERS.items():
        if lover1 not in pl:
            continue
        for lover2 in lset:
            # check if already said the pairing
            if (lover1 in done and lover2 in done[lover1]) or (lover2 in done and lover1 in done[lover2]):
                continue
            if lover2 not in pl:
                continue
            lovers.append("{0}/{1}".format(lover1, lover2))
            if lover1 in done:
                done[lover1].append(lover2)
            else:
                done[lover1] = [lover2]
    if lovers:
        evt.data["output"].append(messages["lovers_revealroles"].format(lovers))

@event_listener("reset")
def on_reset(evt, var):
    MATCHMAKERS.clear()
    ACTED.clear()
    LOVERS.clear()

@event_listener("get_role_metadata")
def on_get_role_metadata(evt, var, kind):
    if kind == "role_categories":
<<<<<<< HEAD
        evt.data["matchmaker"] = {"Village", "Safe"}
    elif kind == "special_keys":
        evt.data["matchmaker"] = {"lover"}

# vim: set sw=4 expandtab:
=======
        evt.data["matchmaker"] = {"Village", "Safe"}
>>>>>>> 5097b7b5
<|MERGE_RESOLUTION|>--- conflicted
+++ resolved
@@ -242,12 +242,8 @@
 @event_listener("get_role_metadata")
 def on_get_role_metadata(evt, var, kind):
     if kind == "role_categories":
-<<<<<<< HEAD
         evt.data["matchmaker"] = {"Village", "Safe"}
     elif kind == "special_keys":
         evt.data["matchmaker"] = {"lover"}
 
-# vim: set sw=4 expandtab:
-=======
-        evt.data["matchmaker"] = {"Village", "Safe"}
->>>>>>> 5097b7b5
+# vim: set sw=4 expandtab: