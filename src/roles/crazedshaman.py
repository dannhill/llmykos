import re
import random
import itertools
from collections import defaultdict, deque

from src.utilities import *
from src import debuglog, errlog, plog, users, channels
from src.functions import get_players, get_all_players, get_main_role, get_reveal_role, get_target
from src.decorators import command, event_listener
from src.events import Event
from src.containers import UserList, UserSet, UserDict, DefaultUserDict
from src.dispatcher import MessageDispatcher
from src.messages import messages
from src.status import try_misdirection, try_exchange, is_silent
from src.cats import Win_Stealer

from src.roles.helper.shamans import setup_variables, get_totem_target, give_totem, totem_message

TOTEMS, LASTGIVEN, SHAMANS, RETARGET = setup_variables("crazed shaman", knows_totem=False)

@command("totem", chan=False, pm=True, playing=True, silenced=True, phases=("night",), roles=("crazed shaman",))
def crazed_shaman_totem(var, wrapper, message):
    """Give a random totem to a player."""

    totem_types = list(TOTEMS[wrapper.source].keys())
    totem, target = get_totem_target(var, wrapper, message, LASTGIVEN, []) # don't pass totem_types so they can't autocomplete what random totems they have
    if not target:
        return

<<<<<<< HEAD
    give_totem(var, wrapper, target, key="shaman_success_night", role="crazed shaman")
=======
    # get the first totem type they haven't fully given out yet
    for type in totem_types:
        given = len(SHAMANS[wrapper.source][type])
        total = TOTEMS[wrapper.source][type]
        if given < total:
            totem = type
            break
    else: # all totems are given out, change targets for a random one
        totem = random.choice(totem_types)

    orig_target = target
    target = RETARGET[wrapper.source].get(target, target)
    if target in itertools.chain.from_iterable(SHAMANS[wrapper.source].values()):
        wrapper.send(messages["shaman_no_stacking"].format(orig_target))
        return

    given = give_totem(var, wrapper, target, prefix="You", role="crazed shaman", msg="")
    if given:
        victim, target = given
        if victim is not target:
            RETARGET[wrapper.source][target] = victim
        SHAMANS[wrapper.source][totem].append(victim)
        if len(SHAMANS[wrapper.source][totem]) > TOTEMS[wrapper.source][totem]:
            SHAMANS[wrapper.source][totem].pop(0)
>>>>>>> 5097b7b5

@event_listener("player_win")
def on_player_win(evt, var, user, role, winner, survived):
    if role == "crazed shaman" and survived and singular(winner) not in Win_Stealer:
        evt.data["iwon"] = True

@event_listener("transition_day_begin", priority=4)
def on_transition_day_begin(evt, var):
    # Select random totem recipients if shamans didn't act
    pl = get_players()
    for shaman in get_players(("crazed shaman",)):
<<<<<<< HEAD
        if shaman not in SHAMANS and not is_silent(var, shaman):
            ps = pl[:]
            if shaman in LASTGIVEN:
                if LASTGIVEN[shaman] in ps:
                    ps.remove(LASTGIVEN[shaman])
            if ps:
                target = random.choice(ps)
                dispatcher = MessageDispatcher(shaman, shaman)

                give_totem(var, dispatcher, target, key="shaman_success_random", role="crazed shaman")
            else:
                LASTGIVEN[shaman] = None
        elif shaman not in SHAMANS:
            LASTGIVEN[shaman] = None
=======
        if is_silent(var, shaman):
            continue

        ps = pl[:]
        for given in itertools.chain.from_iterable(LASTGIVEN[shaman].values()):
            if given in ps:
                ps.remove(given)
        for given in itertools.chain.from_iterable(SHAMANS[shaman].values()):
            if given in ps:
                ps.remove(given)
        for totem, count in TOTEMS[shaman].items():
            mustgive = count - len(SHAMANS[shaman][totem])
            for i in range(mustgive):
                if ps:
                    target = random.choice(ps)
                    ps.remove(target)
                    dispatcher = MessageDispatcher(shaman, shaman)
                    given = give_totem(var, dispatcher, target, prefix=messages["random_totem_prefix"], role="crazed shaman", msg="")
                    if given:
                        SHAMANS[shaman][totem].append(given[0])
>>>>>>> 5097b7b5

@event_listener("transition_night_end", priority=2.01)
def on_transition_night_end(evt, var):
    chances = var.CURRENT_GAMEMODE.TOTEM_CHANCES
    max_totems = sum(x["crazed shaman"] for x in chances.values())
    ps = get_players()
    shamans = get_players(("crazed shaman",))
    for s in list(LASTGIVEN):
        if s not in shamans:
            del LASTGIVEN[s]

    shamans = list(shamans)
    random.shuffle(shamans)
    for shaman in shamans:
        pl = ps[:]
        random.shuffle(pl)
        for given in itertools.chain.from_iterable(LASTGIVEN[shaman].values()):
            if given in pl:
                pl.remove(given)

        target = 0
        rand = random.random() * max_totems
        for t in chances:
            target += chances[t]["crazed shaman"]
            if rand <= target:
                TOTEMS[shaman] = {t: 1}
                break
        event = Event("totem_assignment", {"totems": TOTEMS[shaman]})
        event.dispatch(var, "crazed shaman")
        TOTEMS[shaman] = event.data["totems"]

        num_totems = sum(TOTEMS[shaman].values())
        if shaman.prefers_simple():
            shaman.send(messages["role_simple"].format("crazed shaman"))
        else:
<<<<<<< HEAD
            shaman.send(messages["shaman_random_notify"].format("crazed shaman"))
        shaman.send(messages["players_list"].format(pl))
=======
            if num_totems > 1:
                shaman.send(messages["shaman_notify_multiple_random"].format("crazed shaman"))
            else:
                shaman.send(messages["shaman_notify"].format("crazed shaman"))
        shaman.send(totem_message(TOTEMS[shaman], count_only=True))
        shaman.send(messages["players_list"].format(", ".join(p.nick for p in pl)))
>>>>>>> 5097b7b5

@event_listener("get_role_metadata")
def on_get_role_metadata(evt, var, kind):
    if kind == "role_categories":
        evt.data["crazed shaman"] = {"Neutral", "Nocturnal"}
    elif kind == "lycanthropy_role":
        evt.data["crazed shaman"] = {"role": "wolf shaman", "prefix": "shaman"}

@event_listener("default_totems")
def set_crazed_totems(evt, chances):
    for chance in chances.values():
        chance["crazed shaman"] = 1<|MERGE_RESOLUTION|>--- conflicted
+++ resolved
@@ -27,9 +27,6 @@
     if not target:
         return
 
-<<<<<<< HEAD
-    give_totem(var, wrapper, target, key="shaman_success_night", role="crazed shaman")
-=======
     # get the first totem type they haven't fully given out yet
     for type in totem_types:
         given = len(SHAMANS[wrapper.source][type])
@@ -46,7 +43,7 @@
         wrapper.send(messages["shaman_no_stacking"].format(orig_target))
         return
 
-    given = give_totem(var, wrapper, target, prefix="You", role="crazed shaman", msg="")
+    given = give_totem(var, wrapper, target, key="shaman_success_night_unknown", role="crazed shaman")
     if given:
         victim, target = given
         if victim is not target:
@@ -54,7 +51,6 @@
         SHAMANS[wrapper.source][totem].append(victim)
         if len(SHAMANS[wrapper.source][totem]) > TOTEMS[wrapper.source][totem]:
             SHAMANS[wrapper.source][totem].pop(0)
->>>>>>> 5097b7b5
 
 @event_listener("player_win")
 def on_player_win(evt, var, user, role, winner, survived):
@@ -66,22 +62,6 @@
     # Select random totem recipients if shamans didn't act
     pl = get_players()
     for shaman in get_players(("crazed shaman",)):
-<<<<<<< HEAD
-        if shaman not in SHAMANS and not is_silent(var, shaman):
-            ps = pl[:]
-            if shaman in LASTGIVEN:
-                if LASTGIVEN[shaman] in ps:
-                    ps.remove(LASTGIVEN[shaman])
-            if ps:
-                target = random.choice(ps)
-                dispatcher = MessageDispatcher(shaman, shaman)
-
-                give_totem(var, dispatcher, target, key="shaman_success_random", role="crazed shaman")
-            else:
-                LASTGIVEN[shaman] = None
-        elif shaman not in SHAMANS:
-            LASTGIVEN[shaman] = None
-=======
         if is_silent(var, shaman):
             continue
 
@@ -99,10 +79,9 @@
                     target = random.choice(ps)
                     ps.remove(target)
                     dispatcher = MessageDispatcher(shaman, shaman)
-                    given = give_totem(var, dispatcher, target, prefix=messages["random_totem_prefix"], role="crazed shaman", msg="")
+                    given = give_totem(var, dispatcher, target, key="shaman_success_random_unknown", role="crazed shaman")
                     if given:
                         SHAMANS[shaman][totem].append(given[0])
->>>>>>> 5097b7b5
 
 @event_listener("transition_night_end", priority=2.01)
 def on_transition_night_end(evt, var):
@@ -138,17 +117,12 @@
         if shaman.prefers_simple():
             shaman.send(messages["role_simple"].format("crazed shaman"))
         else:
-<<<<<<< HEAD
-            shaman.send(messages["shaman_random_notify"].format("crazed shaman"))
-        shaman.send(messages["players_list"].format(pl))
-=======
             if num_totems > 1:
                 shaman.send(messages["shaman_notify_multiple_random"].format("crazed shaman"))
             else:
                 shaman.send(messages["shaman_notify"].format("crazed shaman"))
         shaman.send(totem_message(TOTEMS[shaman], count_only=True))
-        shaman.send(messages["players_list"].format(", ".join(p.nick for p in pl)))
->>>>>>> 5097b7b5
+        shaman.send(messages["players_list"].format(pl))
 
 @event_listener("get_role_metadata")
 def on_get_role_metadata(evt, var, kind):
