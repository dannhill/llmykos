import itertools
import random
import re
from typing import Dict, List, Set, Any, Tuple, Optional
from collections import deque

from src import channels, users, status, debuglog, errlog, plog
from src.functions import get_players, get_all_players, get_main_role, get_all_roles, get_reveal_role, get_target
from src.utilities import complete_one_match
from src.decorators import command, event_listener
from src.containers import UserList, UserSet, UserDict, DefaultUserDict
from src.messages import messages
from src.status import try_misdirection, try_protection, try_exchange
from src.events import Event
from src.cats import Cursed, Safe, Innocent, Wolf, All

#####################################################################################
########### ADDING CUSTOM TOTEMS AND SHAMAN ROLES TO YOUR BOT -- READ THIS ##########
#####################################################################################
# Before you can add custom totems or shamans, you need to have a basic knowledge   #
# of how the event system works in this bot. If you already know how events in this #
# bot work, you may skip this.                                                      #
#                                                                                   #
# To allow maximum flexibility and allow for customization, lykos makes use of an   #
# event system. The core system will fire events (also referred to as dispatching   #
# an event), which can be listened to by code elsewhere. For example, every role    #
# listens on the "transition_night_end" event, which is where role messages are     #
# sent out to the players. There are several of these kinds of events everywhere,   #
# and roles are expected to make use of the relevant events. For a more in-depth    #
# look at the event system, please check our wiki at https://werewolf.chat/Events   #
#                                                                                   #
# To add new totem types in your custom files:                                      #
# 1. Listen to the "default_totems" event at priority 1 and update                  #
#    chances with (totem name, empty dict) as the (key, value) pair                 #
# 2. Listen to the "default_totems" event at priority 5 (the default)               #
#    and set chances[totem][shaman_role] = 1 for relevant roles                     #
# 3. Add a message key totemname_totem in your custom messages.json file            #
#    describing the totem (this is displayed at night if !simple is off)            #
# 4. Add event listeners as necessary to implement the totem's functionality        #
#                                                                                   #
# To add new shaman roles in your custom files:                                     #
# 1. Listen to the "default_totems" event at priority 3 and add your shaman         #
#    role in evt.data["shaman_roles"]                                               #
# 2. Listen to the "default_totems" event at priority 5 (the default)               #
#    and set chances[totem][shaman_role] = 1 for the totems you wish to have        #
# 3. Setup variables and events with setup_variables(rolename, knows_totem)         #
#    filling in the role name and knows_totem depending on whether or not the       #
#    role knows about the totems they receive. This parameter is keyword-only       #
# 4. Implement the "transition_day_begin" and "transition_night_end" events to give #
#    out totems if the shaman didn't act, and send night messages, respectively.    #
#    Implementation of the "get_role_metadata" event with the "role_categories"     #
#    kind is also necessary for the bot to know that the role exists at all. You    #
#    may look at existing shamans for reference. If your shaman isn't a wolf role,  #
#    the "lycanthropy_role" kind should also be implemented as follows:             #
#    evt.data[role] = {"role": "wolf shaman", "prefix": "shaman"}                   #
#    You will also need to implement your own "give" command; see existing          #
#    shamans for reference, or ask for help in our development channel.             #
#                                                                                   #
# It is generally unneeded to modify this file to add new totems or shaman roles    #
#####################################################################################

DEATH = UserDict()          # type: Dict[users.User, List[users.User]]
PROTECTION = UserList()     # type: List[users.User]
REVEALING = UserSet()       # type: Set[users.User]
NARCOLEPSY = UserSet()      # type: Set[users.User]
SILENCE = UserSet()         # type: Set[users.User]
DESPERATION = UserSet()     # type: Set[users.User]
IMPATIENCE = UserList()     # type: List[users.User]
PACIFISM = UserList()       # type: List[users.User]
INFLUENCE = UserSet()       # type: Set[users.User]
EXCHANGE = UserSet()        # type: Set[users.User]
LYCANTHROPY = UserSet()     # type: Set[users.User]
LUCK = UserSet()            # type: Set[users.User]
PESTILENCE = UserSet()      # type: Set[users.User]
RETRIBUTION = UserSet()     # type: Set[users.User]
MISDIRECTION = UserSet()    # type: Set[users.User]
DECEIT = UserSet()          # type: Set[users.User]

# holding vars that don't persist long enough to need special attention in
# reset/exchange/nickchange
havetotem = []              # type: List[users.User]
brokentotem = set()         # type: Set[users.User]

# holds mapping of shaman roles to their state vars, for debugging
# and unit testing purposes
_rolestate = {}             # type: Dict[str, Dict[str, Any]]

# Generated message keys used across all shaman files:
# death_totem, protection_totem, revealing_totem, narcolepsy_totem,
# silence_totem, desperation_totem, impatience_totem, pacifism_totem,
# influence_totem, exchange_totem, lycanthropy_totem, luck_totem,
# pestilence_totem, retribution_totem, misdirection_totem, deceit_totem

def setup_variables(rolename, *, knows_totem):
    """Setup role variables and shared events."""
    def ulf():
        # Factory method to create a DefaultUserDict[*, UserList]
        # this can be passed into a DefaultUserDict constructor so we can make nested defaultdicts easily
        return DefaultUserDict(UserList)
    TOTEMS = DefaultUserDict(dict)       # type: DefaultUserDict[users.User, Dict[str, int]]
    LASTGIVEN = DefaultUserDict(ulf)     # type: DefaultUserDict[users.User, DefaultUserDict[str, UserList]]
    SHAMANS = DefaultUserDict(ulf)       # type: DefaultUserDict[users.User, DefaultUserDict[str, UserList]]
    RETARGET = DefaultUserDict(UserDict) # type: DefaultUserDict[users.User, UserDict[users.User, users.User]]
    _rolestate[rolename] = {
        "TOTEMS": TOTEMS,
        "LASTGIVEN": LASTGIVEN,
        "SHAMANS": SHAMANS,
<<<<<<< HEAD
        "knows_totem": knows_totem,
=======
        "RETARGET": RETARGET
>>>>>>> 5097b7b5
    }

    @event_listener("reset", listener_id="<{}>.on_reset".format(rolename))
    def on_reset(evt, var):
        TOTEMS.clear()
        LASTGIVEN.clear()
        SHAMANS.clear()
        RETARGET.clear()

    @event_listener("begin_day", listener_id="<{}>.on_begin_day".format(rolename))
    def on_begin_day(evt, var):
        SHAMANS.clear()
        RETARGET.clear()

    @event_listener("revealroles_role", listener_id="<{}>.revealroles_role".format(rolename))
    def on_revealroles(evt, var, user, role):
        if role == rolename and user in TOTEMS:
<<<<<<< HEAD
            if user in SHAMANS:
                evt.data["special_case"].append(messages["shaman_revealroles_giving"].format(TOTEMS[user], SHAMANS[user][0]))
            elif var.PHASE == "night":
                evt.data["special_case"].append(messages["shaman_revealroles_current"].format(TOTEMS[user]))
            elif user in LASTGIVEN and LASTGIVEN[user]:
                evt.data["special_case"].append(messages["shaman_revealroles_past"].format(TOTEMS[user], LASTGIVEN[user]))
=======
            if var.PHASE == "night":
                # FIXME: When merging this into messages PR, it'd be better to have a format like so:
                # en.json: "shaman_revealroles_night": "has {0:join} {=totem,totems:plural({1})",
                #          "shaman_revealroles_night_totem": "{0} {1!totem}"
                # here: evt.data["special_case"].append(messages["shaman_revealroles_night"].format(
                #           messages["shaman_revealroles_night_totem"].format(num, totem) for num, totem in TOTEMS[user].items(),
                #           sum(TOTEMS[user].values()))
                totems = ["{0} {1}".format(num, totem) for totem, num in TOTEMS[user].items()]
                if len(totems) == 2:
                    tstr = totems[0] + " and " + totems[1]
                elif len(totems) > 2:
                    tstr = ", ".join(totems[0:-1]) + ", and " + totems[-1]
                else:
                    tstr = totems[0]
                evt.data["special_case"].append("has {0} totem{1}".format(tstr, "" if totems[-1].startswith("1 ") else "s"))
            elif user in LASTGIVEN and LASTGIVEN[user]:
                # FIXME: When merging this into messages PR, it'd be better to have a format like so:
                # en.json: "shaman_revealroles_day": "gave {0:join}",
                #          "shaman_revealroles_day_totem": "{0!totem} to {1}"
                # here: given = []
                #       for totem, recips in LASTGIVEN[user].items():
                #           for recip in reips:
                #               given.append((totem, recip))
                #       evt.data["special_case"].append(messages["shaman_revealroles_day"].format(
                #           messages["shaman_revealroles_day_totem"].format(totem, recip) for totem, recip in given)
                given = []
                for totem, recips in LASTGIVEN[user].items():
                    for recip in recips:
                        given.append("{0} to {1}".format(totem, recip))
                if len(given) == 2:
                    gstr = given[0] + " and " + given[1]
                elif len(given) > 2:
                    gstr = ", ".join(given[0:-1]) + ", and " + given[-1]
                else:
                    gstr = given[0]
                evt.data["special_case"].append("gave {0}".format(gstr))
>>>>>>> 5097b7b5

    @event_listener("transition_day_begin", priority=7, listener_id="<{}>.transition_day_begin".format(rolename))
    def on_transition_day_begin2(evt, var):
        for shaman, given in SHAMANS.items():
            LASTGIVEN[shaman].clear()
            for totem, targets in given.items():
                for target in targets:
                    victim = RETARGET[shaman].get(target, target)
                    if not victim:
                        continue
                    if totem == "death": # this totem stacks
                        if shaman not in DEATH:
                            DEATH[shaman] = UserList()
                        DEATH[shaman].append(victim)
                    elif totem == "protection": # this totem stacks
                        PROTECTION.append(victim)
                    elif totem == "revealing":
                        REVEALING.add(victim)
                    elif totem == "narcolepsy":
                        NARCOLEPSY.add(victim)
                    elif totem == "silence":
                        SILENCE.add(victim)
                    elif totem == "desperation":
                        DESPERATION.add(victim)
                    elif totem == "impatience": # this totem stacks
                        IMPATIENCE.append(victim)
                    elif totem == "pacifism": # this totem stacks
                        PACIFISM.append(victim)
                    elif totem == "influence":
                        INFLUENCE.add(victim)
                    elif totem == "exchange":
                        EXCHANGE.add(victim)
                    elif totem == "lycanthropy":
                        LYCANTHROPY.add(victim)
                    elif totem == "luck":
                        LUCK.add(victim)
                    elif totem == "pestilence":
                        PESTILENCE.add(victim)
                    elif totem == "retribution":
                        RETRIBUTION.add(victim)
                    elif totem == "misdirection":
                        MISDIRECTION.add(victim)
                    elif totem == "deceit":
                        DECEIT.add(victim)
                    else:
                        event = Event("apply_totem", {})
                        event.dispatch(var, rolename, totem, shaman, victim)

                    if target is not victim:
                        shaman.send(messages["totem_retarget"].format(victim, target))
                    LASTGIVEN[shaman][totem].append(victim)
                    havetotem.append(victim)

    @event_listener("del_player", listener_id="<{}>.del_player".format(rolename))
    def on_del_player(evt, var, player, all_roles, death_triggers):
        for a, b in list(SHAMANS.items()):
            if player is a:
                del SHAMANS[a]
            else:
                for totem, c in b.items():
                    if player in c:
                        SHAMANS[a][totem].remove(player)
        del RETARGET[:player:]
        for a, b in list(RETARGET.items()):
            for c, d in list(b.items()):
                if player in (c, d):
                    del RETARGET[a][c]

    @event_listener("chk_nightdone", listener_id="<{}>.chk_nightdone".format(rolename))
    def on_chk_nightdone(evt, var):
        # only count shaman as acted if they've given out all of their totems
        for shaman in SHAMANS:
            totemcount = sum(TOTEMS[shaman].values())
            given = len(list(itertools.chain.from_iterable(SHAMANS[shaman].values())))
            if given == totemcount:
                evt.data["actedcount"] += 1
        evt.data["nightroles"].extend(get_players((rolename,)))

    @event_listener("get_role_metadata", listener_id="<{}>.get_role_metadata".format(rolename))
    def on_get_role_metadata(evt, var, kind):
        if kind == "night_kills":
            # only add shamans here if they were given a death totem
            # even though retribution kills, it is given a special kill message
            evt.data[rolename] = list(itertools.chain.from_iterable(TOTEMS.values())).count("death")

    @event_listener("new_role", listener_id="<{}>.new_role".format(rolename))
    def on_new_role(evt, var, player, old_role):
        if evt.params.inherit_from in TOTEMS and old_role != rolename and evt.data["role"] == rolename:
            totems = TOTEMS.pop(evt.params.inherit_from)
            del SHAMANS[:evt.params.inherit_from:]
            del LASTGIVEN[:evt.params.inherit_from:]

            if knows_totem:
                evt.data["messages"].append(totem_message(totems))
            TOTEMS[player] = totems

    @event_listener("swap_role_state", listener_id="<{}>.swap_role_state".format(rolename))
    def on_swap_role_state(evt, var, actor, target, role):
        if role == rolename and actor in TOTEMS and target in TOTEMS:
            TOTEMS[actor], TOTEMS[target] = TOTEMS[target], TOTEMS[actor]
            del SHAMANS[:actor:]
            del SHAMANS[:target:]
            del LASTGIVEN[:actor:]
            del LASTGIVEN[:target:]

            if knows_totem:
                evt.data["actor_messages"].append(totem_message(TOTEMS[actor]))
                evt.data["target_messages"].append(totem_message(TOTEMS[target]))

    @event_listener("default_totems", priority=3, listener_id="<{}>.default_totems".format(rolename))
    def add_shaman(evt, chances):
        evt.data["shaman_roles"].add(rolename)

    @event_listener("transition_night_end", listener_id="<{}>.on_transition_night_end".format(rolename))
    def on_transition_night_end(evt, var):
        if not var.NIGHT_COUNT > 1 and get_all_players((rolename,)) and var.CURRENT_GAMEMODE.TOTEM_CHANCES["lycanthropy"][rolename] > 0:
            status.add_lycanthropy_scope(var, All)

    if knows_totem:
        @event_listener("myrole", listener_id="<{}>.on_myrole".format(rolename))
        def on_myrole(evt, var, user):
            if evt.data["role"] == rolename and var.PHASE == "night" and user not in SHAMANS:
                evt.data["messages"].append(totem_message(TOTEMS[user]))

    return (TOTEMS, LASTGIVEN, SHAMANS, RETARGET)

def totem_message(totems, count_only=False):
    totemcount = sum(totems.values())
    if not count_only and totemcount == 1:
        totem = list(totems.keys())[0]
        return messages["shaman_totem"].format(totem, "n" if totem[0] in ("a", "e", "i", "o", "u") else "")
    elif count_only:
        return messages["shaman_totem_multiple"].format(totemcount, "s" if totemcount != 1 else "")
    else:
        pieces = ["{0} \u0002{1}\u0002".format(num, totem) for totem, num in totems.items()]
        if len(pieces) == 2:
            tstr = pieces[0] + " and " + pieces[1]
        elif len(pieces) > 2:
            tstr = ", ".join(pieces[0:-1]) + ", and " + pieces[-1]
        else:
            tstr = pieces[0]
        return messages["shaman_totem_multiple"].format(tstr, "" if pieces[-1].startswith("1 ") else "s")

def get_totem_target(var, wrapper, message, lastgiven, totems) -> Tuple[Optional[str], Optional[users.User]]:
    """Get the totem target."""
    pieces = re.split(" +", message)
    totem = None

    if len(pieces) > 1:
        # first piece might be a totem name
        totem = complete_one_match(pieces[0], totems)

    if totem:
        target_str = pieces[1]
    else:
        target_str = pieces[0]

    target = get_target(var, wrapper, target_str, allow_self=True)
    if not target:
        return None, None

    if target in itertools.chain.from_iterable(lastgiven.get(wrapper.source, {}).values()):
        wrapper.send(messages["shaman_no_target_twice"].format(target))
        return None, None

    return totem, target

<<<<<<< HEAD
def give_totem(var, wrapper, target, *, key, role):
    """Give a totem to a player. Return the value of SHAMANS[user]."""
=======
def give_totem(var, wrapper, target, prefix, role, msg) -> Optional[Tuple[users.User, users.User]]:
    """Give a totem to a player."""
>>>>>>> 5097b7b5

    orig_target = target
    orig_role = get_main_role(orig_target)

    target = try_misdirection(var, wrapper.source, target)
    if try_exchange(var, wrapper.source, target):
        return

    targrole = get_main_role(target)
    totem = _rolestate[role]["TOTEMS"][wrapper.source]

    if _rolestate[role]["knows_totem"]:
        key += "_known"
    else:
        key += "_unknown"

<<<<<<< HEAD
    wrapper.send(messages[key].format(orig_target, totem))
    debuglog("{0} ({1}) TOTEM: {2} ({3}) as {4} ({5}): {6}".format(wrapper.source, role, target, targrole, orig_target, orig_role, totem))

    _rolestate[role]["SHAMANS"][wrapper.source] = UserList((target, orig_target))
=======
    return target, orig_target
>>>>>>> 5097b7b5

def change_totem(var, player, totem, roles=None):
    """Change the player's totem to the specified totem.

    If roles is specified, only operates if the player has one of those roles.
    Otherwise, changes the totem for all shaman roles the player has.
    If the player previously gave out totems, they are retracted.
    """
    player_roles = get_all_roles(player)
    shaman_roles = set(player_roles & _rolestate.keys())
    if roles is not None:
        shaman_roles.intersection_update(roles)

    for role in shaman_roles:
        del _rolestate[role]["SHAMANS"][:player:]
        del _rolestate[role]["LASTGIVEN"][:player:]
        if isinstance(totem, str):
            if "," in totem:
                totemdict = {}
                tlist = totem.split(",")
                for t in tlist:
                    if ":" not in t:
                        raise ValueError("Expected format totem:count,totem:count,...")
                    tval, count = t.split(":")
                    tval = tval.strip()
                    count = int(count.strip())
                    if tval not in var.CURRENT_GAMEMODE.TOTEM_CHANCES:
                        raise ValueError("{0} is not a valid totem type.".format(tval))
                    if count < 1:
                        raise ValueError("Totem count for {0} cannot be less than 1.".format(tval))
                    totemdict[tval] = count
            else:
                if totem not in var.CURRENT_GAMEMODE.TOTEM_CHANCES:
                    raise ValueError("{0} is not a valid totem type.".format(totem))
                totemdict = {totem: 1}
        else:
            totemdict = totem
        _rolestate[role]["TOTEMS"][player] = totemdict

@event_listener("see", priority=10)
def on_see(evt, var, seer, target):
    if (seer in DECEIT) ^ (target in DECEIT):
        if evt.data["role"] == "wolf":
            evt.data["role"] = var.HIDDEN_ROLE
        else:
            evt.data["role"] = "wolf"

@event_listener("lynch_immunity")
def on_lynch_immunity(evt, var, user, reason):
    if reason == "totem":
        role = get_main_role(user)
        rev_evt = Event("role_revealed", {})
        rev_evt.dispatch(var, user, role)

        channels.Main.send(messages["totem_reveal"].format(user, role))
        evt.data["immune"] = True

@event_listener("lynch")
def on_lynch(evt, var, votee, voters):
    if votee in DESPERATION:
        # Also kill the very last person to vote them, unless they voted themselves last in which case nobody else dies
        target = voters[-1]
        if target is not votee:
            protected = try_protection(var, target, attacker=votee, attacker_role="shaman", reason="totem_desperation")
            if protected is not None:
                channels.Main.send(*protected)
                return

            to_send = "totem_desperation_no_reveal"
            if var.ROLE_REVEAL in ("on", "team"):
                to_send = "totem_desperation"
            channels.Main.send(messages[to_send].format(votee, target, get_reveal_role(target)))
            status.add_dying(var, target, killer_role="shaman", reason="totem_desperation")
            # no kill_players() call here; let our caller do that for us

@event_listener("transition_day", priority=2)
def on_transition_day2(evt, var):
    for shaman, targets in DEATH.items():
        for target in targets:
            evt.data["victims"].append(target)
            evt.data["killers"][target].append(shaman)

@event_listener("transition_day", priority=4.1)
def on_transition_day3(evt, var):
    # protection totems are applied first in default logic, however
    # we set priority=4.1 to allow other modes of protection
    # to pre-empt us if desired
    for player in PROTECTION:
        status.add_protection(var, player, protector=None, protector_role="shaman")

@event_listener("remove_protection")
def on_remove_protection(evt, var, target, attacker, attacker_role, protector, protector_role, reason):
    if attacker_role == "fallen angel" and protector_role == "shaman":
        # we'll never end up killing a shaman who gave out protection, but delete the totem since
        # story-wise it gets demolished at night by the FA
        evt.data["remove"] = True
        while target in havetotem:
            havetotem.remove(target)
            brokentotem.add(target)

@event_listener("transition_day_begin", priority=6)
def on_transition_day_begin(evt, var):
    # Reset totem variables
    DEATH.clear()
    PROTECTION.clear()
    REVEALING.clear()
    NARCOLEPSY.clear()
    SILENCE.clear()
    DESPERATION.clear()
    IMPATIENCE.clear()
    PACIFISM.clear()
    INFLUENCE.clear()
    EXCHANGE.clear()
    LYCANTHROPY.clear()
    LUCK.clear()
    PESTILENCE.clear()
    RETRIBUTION.clear()
    MISDIRECTION.clear()
    DECEIT.clear()

    # In transition_day_end we report who was given totems based on havetotem.
    # Fallen angel messes with this list, hence why it is separated from LASTGIVEN
    # and calculated here (updated in the separate role files)
    brokentotem.clear()
    havetotem.clear()

@event_listener("transition_day_resolve_end", priority=4)
def on_transition_day_resolve6(evt, var, victims):
    for victim in victims:
        if victim in RETRIBUTION:
            killers = list(evt.data["killers"].get(victim, []))
            loser = None
            while killers:
                loser = random.choice(killers)
                if loser in evt.data["dead"] or victim is loser:
                    killers.remove(loser)
                    continue
                break
            if loser in evt.data["dead"] or victim is loser:
                loser = None
            ret_evt = Event("retribution_kill", {"target": loser, "message": []})
            ret_evt.dispatch(var, victim, loser)
            loser = ret_evt.data["target"]
            evt.data["message"][loser].extend(ret_evt.data["message"])
            if loser in evt.data["dead"] or victim is loser:
                loser = None
            if loser is not None:
                protected = try_protection(var, loser, victim, get_main_role(victim), "retribution_totem")
                if protected is not None:
                    channels.Main.send(*protected)
                    return

                evt.data["dead"].append(loser)
                to_send = "totem_death_no_reveal"
                if var.ROLE_REVEAL in ("on", "team"):
                    to_send = "totem_death"
                evt.data["message"][loser].append(messages[to_send].format(victim, loser, get_reveal_role(loser)))

@event_listener("transition_day_end", priority=1)
def on_transition_day_end(evt, var):
    message = []
    havetotem.sort(key=lambda x: x.nick)
    for player, tlist in itertools.groupby(havetotem):
        ntotems = len(list(tlist))
        to_send = "totem_possession_dead"
        if player in get_players():
            to_send = "totem_possession_alive"
        message.append(messages[to_send].format(player, ntotems))
    for player in brokentotem:
        message.append(messages["totem_broken"].format(player))
    channels.Main.send("\n".join(message))

@event_listener("transition_night_end")
def on_transition_night_end(evt, var):
    # These are the totems of the *previous* nights
    # We need to add them here otherwise transition_night_begin
    # will remove them before they even get used
    for player in LYCANTHROPY:
        status.add_lycanthropy(var, player)
    for player in PESTILENCE:
        status.add_disease(var, player)

@event_listener("begin_day")
def on_begin_day(evt, var):
    # Apply totem effects that need to begin on day proper
    for player in NARCOLEPSY:
        status.add_absent(var, player, "totem")
    for player in IMPATIENCE:
        status.add_force_vote(var, player, get_all_players() - {player})
    for player in PACIFISM:
        status.add_force_abstain(var, player)
    for player in INFLUENCE:
        status.add_vote_weight(var, player)
    for player in REVEALING:
        status.add_lynch_immunity(var, player, "totem")
    for player in MISDIRECTION:
        status.add_misdirection(var, player, as_actor=True)
    for player in LUCK:
        status.add_misdirection(var, player, as_target=True)
    for player in EXCHANGE:
        status.add_exchange(var, player)
    for player in SILENCE:
        status.add_silent(var, player)

@event_listener("player_protected")
def on_player_protected(evt, var, target, attacker, attacker_role, protector, protector_role, reason):
    if protector_role == "shaman":
        evt.data["messages"].append(messages[reason + "_totem"].format(attacker, target))

@event_listener("reset")
def on_reset(evt, var):
    DEATH.clear()
    PROTECTION.clear()
    REVEALING.clear()
    NARCOLEPSY.clear()
    SILENCE.clear()
    DESPERATION.clear()
    IMPATIENCE.clear()
    PACIFISM.clear()
    INFLUENCE.clear()
    EXCHANGE.clear()
    LYCANTHROPY.clear()
    LUCK.clear()
    PESTILENCE.clear()
    RETRIBUTION.clear()
    MISDIRECTION.clear()
    DECEIT.clear()

    brokentotem.clear()
    havetotem.clear()

@event_listener("default_totems", priority=1)
def set_all_totems(evt, chances):
    chances.update({
        "death"         : {},
        "protection"    : {},
        "silence"       : {},
        "revealing"     : {},
        "desperation"   : {},
        "impatience"    : {},
        "pacifism"      : {},
        "influence"     : {},
        "narcolepsy"    : {},
        "exchange"      : {},
        "lycanthropy"   : {},
        "luck"          : {},
        "pestilence"    : {},
        "retribution"   : {},
        "misdirection"  : {},
        "deceit"        : {},
    })<|MERGE_RESOLUTION|>--- conflicted
+++ resolved
@@ -105,11 +105,7 @@
         "TOTEMS": TOTEMS,
         "LASTGIVEN": LASTGIVEN,
         "SHAMANS": SHAMANS,
-<<<<<<< HEAD
-        "knows_totem": knows_totem,
-=======
         "RETARGET": RETARGET
->>>>>>> 5097b7b5
     }
 
     @event_listener("reset", listener_id="<{}>.on_reset".format(rolename))
@@ -127,51 +123,17 @@
     @event_listener("revealroles_role", listener_id="<{}>.revealroles_role".format(rolename))
     def on_revealroles(evt, var, user, role):
         if role == rolename and user in TOTEMS:
-<<<<<<< HEAD
-            if user in SHAMANS:
-                evt.data["special_case"].append(messages["shaman_revealroles_giving"].format(TOTEMS[user], SHAMANS[user][0]))
-            elif var.PHASE == "night":
-                evt.data["special_case"].append(messages["shaman_revealroles_current"].format(TOTEMS[user]))
+            if var.PHASE == "night":
+                evt.data["special_case"].append(messages["shaman_revealroles_night"].format(
+                    messages["shaman_revealroles_night_totem"].format(num, totem) for num, totem in TOTEMS[user].items(),
+                    sum(TOTEMS[user].values()))
             elif user in LASTGIVEN and LASTGIVEN[user]:
-                evt.data["special_case"].append(messages["shaman_revealroles_past"].format(TOTEMS[user], LASTGIVEN[user]))
-=======
-            if var.PHASE == "night":
-                # FIXME: When merging this into messages PR, it'd be better to have a format like so:
-                # en.json: "shaman_revealroles_night": "has {0:join} {=totem,totems:plural({1})",
-                #          "shaman_revealroles_night_totem": "{0} {1!totem}"
-                # here: evt.data["special_case"].append(messages["shaman_revealroles_night"].format(
-                #           messages["shaman_revealroles_night_totem"].format(num, totem) for num, totem in TOTEMS[user].items(),
-                #           sum(TOTEMS[user].values()))
-                totems = ["{0} {1}".format(num, totem) for totem, num in TOTEMS[user].items()]
-                if len(totems) == 2:
-                    tstr = totems[0] + " and " + totems[1]
-                elif len(totems) > 2:
-                    tstr = ", ".join(totems[0:-1]) + ", and " + totems[-1]
-                else:
-                    tstr = totems[0]
-                evt.data["special_case"].append("has {0} totem{1}".format(tstr, "" if totems[-1].startswith("1 ") else "s"))
-            elif user in LASTGIVEN and LASTGIVEN[user]:
-                # FIXME: When merging this into messages PR, it'd be better to have a format like so:
-                # en.json: "shaman_revealroles_day": "gave {0:join}",
-                #          "shaman_revealroles_day_totem": "{0!totem} to {1}"
-                # here: given = []
-                #       for totem, recips in LASTGIVEN[user].items():
-                #           for recip in reips:
-                #               given.append((totem, recip))
-                #       evt.data["special_case"].append(messages["shaman_revealroles_day"].format(
-                #           messages["shaman_revealroles_day_totem"].format(totem, recip) for totem, recip in given)
                 given = []
                 for totem, recips in LASTGIVEN[user].items():
-                    for recip in recips:
-                        given.append("{0} to {1}".format(totem, recip))
-                if len(given) == 2:
-                    gstr = given[0] + " and " + given[1]
-                elif len(given) > 2:
-                    gstr = ", ".join(given[0:-1]) + ", and " + given[-1]
-                else:
-                    gstr = given[0]
-                evt.data["special_case"].append("gave {0}".format(gstr))
->>>>>>> 5097b7b5
+                    for recip in reips:
+                        given.append((totem, recip))
+                    evt.data["special_case"].append(messages["shaman_revealroles_day"].format(
+                        messages["shaman_revealroles_day_totem"].format(totem, recip) for totem, recip in given)
 
     @event_listener("transition_day_begin", priority=7, listener_id="<{}>.transition_day_begin".format(rolename))
     def on_transition_day_begin2(evt, var):
@@ -339,13 +301,8 @@
 
     return totem, target
 
-<<<<<<< HEAD
 def give_totem(var, wrapper, target, *, key, role):
-    """Give a totem to a player. Return the value of SHAMANS[user]."""
-=======
-def give_totem(var, wrapper, target, prefix, role, msg) -> Optional[Tuple[users.User, users.User]]:
     """Give a totem to a player."""
->>>>>>> 5097b7b5
 
     orig_target = target
     orig_role = get_main_role(orig_target)
@@ -357,19 +314,10 @@
     targrole = get_main_role(target)
     totem = _rolestate[role]["TOTEMS"][wrapper.source]
 
-    if _rolestate[role]["knows_totem"]:
-        key += "_known"
-    else:
-        key += "_unknown"
-
-<<<<<<< HEAD
     wrapper.send(messages[key].format(orig_target, totem))
     debuglog("{0} ({1}) TOTEM: {2} ({3}) as {4} ({5}): {6}".format(wrapper.source, role, target, targrole, orig_target, orig_role, totem))
 
     _rolestate[role]["SHAMANS"][wrapper.source] = UserList((target, orig_target))
-=======
-    return target, orig_target
->>>>>>> 5097b7b5
 
 def change_totem(var, player, totem, roles=None):
     """Change the player's totem to the specified totem.
