--- conflicted
+++ resolved
@@ -29,9 +29,6 @@
     if not target:
         return
 
-<<<<<<< HEAD
-    give_totem(var, wrapper, target, key="shaman_success_night", role="wolf shaman")
-=======
     if not totem:
         totem_types = list(TOTEMS[wrapper.source].keys())
         if len(totem_types) == 1:
@@ -46,7 +43,7 @@
         wrapper.send(messages["shaman_no_stacking"].format(orig_target))
         return
 
-    given = give_totem(var, wrapper, target, prefix="You", role="wolf shaman", msg=" of {0}".format(totem))
+    given = give_totem(var, wrapper, target, key="shaman_success_night_known", role="wolf shaman")
     if given:
         victim, target = given
         if victim is not target:
@@ -54,7 +51,6 @@
         SHAMANS[wrapper.source][totem].append(victim)
         if len(SHAMANS[wrapper.source][totem]) > TOTEMS[wrapper.source][totem]:
             SHAMANS[wrapper.source][totem].pop(0)
->>>>>>> 5097b7b5
 
     relay_wolfchat_command(wrapper.client, wrapper.source.nick, messages["shaman_wolfchat"].format(wrapper.source, target), ("wolf shaman",), is_wolf_command=True)
 
@@ -63,25 +59,6 @@
     # Select random totem recipients if shamans didn't act
     pl = get_players()
     for shaman in get_players(("wolf shaman",)):
-<<<<<<< HEAD
-        if shaman not in SHAMANS and not is_silent(var, shaman):
-            ps = pl[:]
-            if shaman in LASTGIVEN:
-                if LASTGIVEN[shaman] in ps:
-                    ps.remove(LASTGIVEN[shaman])
-            if ps:
-                target = random.choice(ps)
-                dispatcher = MessageDispatcher(shaman, shaman)
-
-                give_totem(var, dispatcher, target, key="shaman_success_random", role="wolf shaman")
-                relay_wolfchat_command(shaman.client, shaman.nick, messages["shaman_wolfchat"].format(shaman, target), ("wolf shaman",), is_wolf_command=True)
-            else:
-                LASTGIVEN[shaman] = None
-        elif shaman not in SHAMANS:
-            LASTGIVEN[shaman] = None
-
-@event_listener("transition_night_end", priority=2.01)
-=======
         if is_silent(var, shaman):
             continue
 
@@ -99,13 +76,12 @@
                     target = random.choice(ps)
                     ps.remove(target)
                     dispatcher = MessageDispatcher(shaman, shaman)
-                    given = give_totem(var, dispatcher, target, prefix=messages["random_totem_prefix"], role="wolf shaman", msg=" of {0}".format(totem))
+                    given = give_totem(var, dispatcher, target, key="shaman_success_random_known", role="wolf shaman")
                     if given:
                         relay_wolfchat_command(shaman.client, shaman.nick, messages["shaman_wolfchat"].format(shaman, target), ("wolf shaman",), is_wolf_command=True)
                         SHAMANS[shaman][totem].append(given[0])
 
 @event_listener("transition_night_end", priority=1.99)
->>>>>>> 5097b7b5
 def on_transition_night_end(evt, var):
     chances = var.CURRENT_GAMEMODE.TOTEM_CHANCES
     max_totems = sum(x["wolf shaman"] for x in chances.values())
@@ -137,7 +113,7 @@
 
         num_totems = sum(TOTEMS[shaman].values())
         if shaman.prefers_simple():
-            shaman.send(messages["shaman_simple"].format("wolf shaman"))
+            shaman.send(messages["role_simple"].format("wolf shaman"))
         else:
             if num_totems > 1:
                 shaman.send(messages["shaman_notify_multiple_known"].format("wolf shaman"))
