import re
import random

import src.settings as var
from src.utilities import *
from src import users, channels, debuglog, errlog, plog
from src.decorators import command, event_listener
from src.containers import UserList, UserSet, UserDict, DefaultUserDict
from src.functions import get_players, get_all_players, get_main_role, get_target
from src.messages import messages
from src.status import try_misdirection, try_exchange
from src.events import Event
from src.cats import Cursed, Safe, Innocent, Wolf

from src.roles.helper.seers import setup_variables

SEEN = setup_variables("oracle")

@command("see", chan=False, pm=True, playing=True, silenced=True, phases=("night",), roles=("oracle",))
def see(var, wrapper, message):
    """Use your paranormal powers to determine the role or alignment of a player."""
    if wrapper.source in SEEN:
        wrapper.send(messages["seer_fail"])
        return

    target = get_target(var, wrapper, re.split(" +", message)[0], not_self_message="no_see_self")
    if target is None:
        return

    target = try_misdirection(var, wrapper.source, target)
    if try_exchange(var, wrapper.source, target):
        return

    targrole = get_main_role(target)
    trole = targrole # keep a copy for logging

<<<<<<< HEAD
    for i in range(2): # need to go through loop twice
        iswolf = False
        if targrole in Cursed:
            targrole = "wolf"
            iswolf = True
        elif targrole in Safe | Innocent:
            targrole = var.HIDDEN_ROLE
        elif targrole in Wolf:
            targrole = "wolf"
            iswolf = True
        else:
            targrole = var.HIDDEN_ROLE

        if i:
            break

        evt = Event("see", {"role": targrole})
        evt.dispatch(var, wrapper.source, target)
        targrole = evt.data["role"]

    to_send = "oracle_success_not_wolf"
    if iswolf:
        to_send = "oracle_success_wolf"
    wrapper.send(messages[to_send].format(target))
    debuglog("{0} (oracle) SEE: {1} ({2}) (Wolf: {3})".format(wrapper.source, target, trole, str(iswolf)))
=======
    if targrole in Cursed:
        targrole = "wolf"
    elif targrole in Safe | Innocent:
        targrole = var.HIDDEN_ROLE
    elif targrole in Wolf:
        targrole = "wolf"

    evt = Event("see", {"role": targrole})
    evt.dispatch(var, wrapper.source, target)
    targrole = evt.data["role"]

    wrapper.send(messages["oracle_success"].format(target, "" if targrole == "wolf" else "\u0002not\u0002 ", "\u0002" if targrole == "wolf" else ""))
    debuglog("{0} (oracle) SEE: {1} ({2}) (Wolf: {3})".format(wrapper.source, target, trole, "True" if targrole == "wolf" else "False"))
>>>>>>> 6bceb7a1

    SEEN.add(wrapper.source)

@event_listener("get_role_metadata")
def on_get_role_metadata(evt, var, kind):
    if kind == "role_categories":
        evt.data["oracle"] = {"Village", "Nocturnal", "Spy", "Safe"}
    elif kind == "lycanthropy_role":
        evt.data["oracle"] = {"role": "doomsayer", "prefix": "seer"}

# vim: set sw=4 expandtab:<|MERGE_RESOLUTION|>--- conflicted
+++ resolved
@@ -34,33 +34,6 @@
     targrole = get_main_role(target)
     trole = targrole # keep a copy for logging
 
-<<<<<<< HEAD
-    for i in range(2): # need to go through loop twice
-        iswolf = False
-        if targrole in Cursed:
-            targrole = "wolf"
-            iswolf = True
-        elif targrole in Safe | Innocent:
-            targrole = var.HIDDEN_ROLE
-        elif targrole in Wolf:
-            targrole = "wolf"
-            iswolf = True
-        else:
-            targrole = var.HIDDEN_ROLE
-
-        if i:
-            break
-
-        evt = Event("see", {"role": targrole})
-        evt.dispatch(var, wrapper.source, target)
-        targrole = evt.data["role"]
-
-    to_send = "oracle_success_not_wolf"
-    if iswolf:
-        to_send = "oracle_success_wolf"
-    wrapper.send(messages[to_send].format(target))
-    debuglog("{0} (oracle) SEE: {1} ({2}) (Wolf: {3})".format(wrapper.source, target, trole, str(iswolf)))
-=======
     if targrole in Cursed:
         targrole = "wolf"
     elif targrole in Safe | Innocent:
@@ -72,9 +45,12 @@
     evt.dispatch(var, wrapper.source, target)
     targrole = evt.data["role"]
 
-    wrapper.send(messages["oracle_success"].format(target, "" if targrole == "wolf" else "\u0002not\u0002 ", "\u0002" if targrole == "wolf" else ""))
+    to_send = "oracle_success_not_wolf"
+    if targrole == "wolf":
+        to_send = "oracle_success_wolf"
+    wrapper.send(messages[to_send].format(target))
+
     debuglog("{0} (oracle) SEE: {1} ({2}) (Wolf: {3})".format(wrapper.source, target, trole, "True" if targrole == "wolf" else "False"))
->>>>>>> 6bceb7a1
 
     SEEN.add(wrapper.source)
 
