--- conflicted
+++ resolved
@@ -1827,39 +1827,7 @@
         return
 
     if var.PHASE not in ("join", "none"):
-<<<<<<< HEAD
         var.LAST_SAID_TIME[wrapper.source.nick] = datetime.now() # FIXME
-=======
-        var.LAST_SAID_TIME[nick] = datetime.now()
-
-    fullstring = "".join(rest)
-
-def dispatch_role_prefix(var, wrapper, message, *, role):
-    from src import handler
-    _ignore_locals_ = True
-    handler.on_privmsg(wrapper.client, wrapper.source.rawnick, wrapper.target.name, message, force_role=role)
-
-def setup_role_commands(evt):
-    aliases = defaultdict(set)
-    for alias, role in var.ROLE_ALIASES.items():
-        aliases[role].add(alias)
-    for role in set(role_order()) - var.ROLE_COMMAND_EXCEPTIONS:
-        keys = ["".join(c for c in role if c.isalpha())]
-        keys.extend(aliases[role])
-        fn = functools.partial(dispatch_role_prefix, role=role)
-        fn.__doc__ = "Execute {0} command".format(role)
-        # don't allow these in-channel, as it could be used to prove that someone is a particular role
-        # (there are no examples of this right now, but it could be possible in the future). For example,
-        # if !shoot was rewritten so that there was a "gunner" and "sharpshooter" template, one could
-        # prove they are sharpshooter -- and therefore prove should they miss that the target is werekitten,
-        # as opposed to the possiblity of them being a wolf with 1 bullet who stole the gun from a dead gunner --
-        # by using !sharpshooter shoot target.
-        command(*keys, exclusive=True, pm=True, chan=False, playing=True)(fn)
-
-# event_listener decorator wraps callback in handle_error, which we don't want for the init event
-# (as no IRC connection exists at this point)
-EventListener(setup_role_commands, priority=10000).install("init")
->>>>>>> 5097b7b5
 
 @event_listener("chan_join", priority=1)
 def on_join(evt, var, chan, user):
