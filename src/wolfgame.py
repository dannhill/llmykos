--- conflicted
+++ resolved
@@ -19,14 +19,8 @@
 # OTHERWISE) ARISING IN ANY WAY OUT OF THE USE OF THIS SOFTWARE, EVEN IF
 # ADVISED OF THE POSSIBILITY OF SUCH DAMAGE.
 
-<<<<<<< HEAD
-=======
 from __future__ import annotations
 
-import copy
-import fnmatch
-import functools
->>>>>>> fcf7976d
 import itertools
 import json
 import os
@@ -43,17 +37,8 @@
 
 from collections import defaultdict, Counter
 from datetime import datetime, timedelta
-from typing import TYPE_CHECKING, Set, Optional, Callable, Tuple
-
-<<<<<<< HEAD
-=======
-from oyoyo.parse import parse_nick
-
-import botconfig  # type: ignore
-import src
-import src.settings as var  # type: ignore
->>>>>>> fcf7976d
-from src.utilities import *
+from typing import Set, Optional, Callable, Tuple
+
 from src import db, config, events, dispatcher, channels, users, hooks, handler
 from src.users import User
 
@@ -62,11 +47,7 @@
 from src.containers import UserList, UserSet, UserDict, DefaultUserDict
 from src.decorators import command, hook, COMMANDS
 from src.dispatcher import MessageDispatcher
-<<<<<<< HEAD
-from src.messages import messages
-=======
 from src.messages import messages, LocalMode
->>>>>>> fcf7976d
 from src.warnings import *
 from src.context import IRCContext
 from src.status import try_protection, add_dying, is_dying, kill_players, get_absent, is_silent
@@ -82,16 +63,6 @@
     get_target, change_role, match_role, match_mode
    )
 
-<<<<<<< HEAD
-=======
-if TYPE_CHECKING:
-    from src.channels import Channel
-
-# done this way so that events is accessible in !eval (useful for debugging)
-Event = events.Event
-EventListener = events.EventListener
-
->>>>>>> fcf7976d
 # Game Logic Begins:
 
 var.LAST_STATS = None  # type: ignore
@@ -2187,8 +2158,6 @@
     for msg in message.values():
         to_send.extend(msg)
 
-    if random.random() < var.GIF_CHANCE:
-        to_send.append(str(messages["gifs"]))
     channels.Main.send(*to_send, sep="\n")
 
     # chilling howl message was played, give roles the opportunity to update !stats
