# Copyright (c) 2011, Jimmy Cao All rights reserved.
#
# Redistribution and use in source and binary forms, with or without
# modification, are permitted provided that the following conditions are met:
#
# Redistributions of source code must retain the above copyright notice, this
# list of conditions and the following disclaimer.  Redistributions in binary
# form must reproduce the above copyright notice, this list of conditions and
# the following disclaimer in the documentation and/or other materials provided
# with the distribution.  THIS SOFTWARE IS PROVIDED BY THE COPYRIGHT HOLDERS
# AND CONTRIBUTORS "AS IS" AND ANY EXPRESS OR IMPLIED WARRANTIES, INCLUDING,
# BUT NOT LIMITED TO, THE IMPLIED WARRANTIES OF MERCHANTABILITY AND FITNESS FOR
# A PARTICULAR PURPOSE ARE DISCLAIMED. IN NO EVENT SHALL THE COPYRIGHT HOLDER
# OR CONTRIBUTORS BE LIABLE FOR ANY DIRECT, INDIRECT, INCIDENTAL, SPECIAL,
# EXEMPLARY, OR CONSEQUENTIAL DAMAGES (INCLUDING, BUT NOT LIMITED TO,
# PROCUREMENT OF SUBSTITUTE GOODS OR SERVICES; LOSS OF USE, DATA, OR PROFITS;
# OR BUSINESS INTERRUPTION) HOWEVER CAUSED AND ON ANY THEORY OF LIABILITY,
# WHETHER IN CONTRACT, STRICT LIABILITY, OR TORT (INCLUDING NEGLIGENCE OR
# OTHERWISE) ARISING IN ANY WAY OUT OF THE USE OF THIS SOFTWARE, EVEN IF
# ADVISED OF THE POSSIBILITY OF SUCH DAMAGE.

from __future__ import annotations

import itertools
import json
import logging
import os
import random
import re
import signal
import socket
import subprocess
import sys
import time
import urllib.request

from collections import Counter
from datetime import datetime, timedelta
from typing import FrozenSet, Set, Optional, List

from src import db, config, locks, dispatcher, channels, users, hooks, handler, trans, reaper, context, pregame, relay, votes
from src.channels import Channel
from src.users import User

from src.events import Event, EventListener, event_listener
from src.transport.irc import get_ircd
from src.containers import UserList, UserSet, UserDict, DefaultUserDict
from src.decorators import command, hook, COMMANDS
from src.dispatcher import MessageDispatcher
from src.gamestate import GameState
from src.gamemodes import GameMode
from src.messages import messages, LocalMode
from src.warnings import expire_tempbans
from src.context import IRCContext
from src.status import add_dying, kill_players
from src.votes import chk_decision
from src.trans import chk_win, chk_nightdone, reset, stop_game
from src.cats import (
    Wolf, Wolfchat, Wolfteam, Killer, Village, Neutral, Hidden, Wolf_Objective, Village_Objective,
    role_order
    )

from src.functions import (
    get_players, get_all_players, get_participants,
    get_main_role, get_all_roles, get_reveal_role,
    get_target, change_role, match_role, match_mode
   )

def connect_callback():
    db.init_vars()
    SIGUSR1 = getattr(signal, "SIGUSR1", None)
    SIGUSR2 = getattr(signal, "SIGUSR2", None)

    def sighandler(signum, frame):
        wrapper = dispatcher.MessageDispatcher(users.FakeUser.from_nick("<console>"), channels.Main)
        if signum == signal.SIGINT:
            # Exit immediately if Ctrl-C is pressed twice
            signal.signal(signal.SIGINT, signal.SIG_DFL)

        if signum in (signal.SIGINT, signal.SIGTERM):
            forced_exit.func(wrapper, "")
        elif signum == SIGUSR1:
            restart_program.func(wrapper, "")
        elif signum == SIGUSR2:
            logging.getLogger("general").info("Scheduling aftergame restart")
            aftergame.func(wrapper, "frestart")

    signal.signal(signal.SIGINT, sighandler)
    signal.signal(signal.SIGTERM, sighandler)

    if SIGUSR1:
        signal.signal(SIGUSR1, sighandler)

    if SIGUSR2:
        signal.signal(SIGUSR2, sighandler)

    def who_end(event, request):
        if request is channels.Main:
            # Devoice all on connect
            mode = hooks.Features["PREFIX"]["+"]
            pending = []
            for user in channels.Main.modes.get(mode, ()):
                pending.append(("-" + mode, user))
            accumulator.send(pending)
            next(accumulator, None)

            # Expire tempbans
            expire_tempbans()

            players = db.get_pre_restart_state()
            if players:
                channels.Main.send(*players, first="PING! ")
                channels.Main.send(messages["game_restart_cancel"])

            reset(channels.Main.game_state)

            who_end_listener.remove("who_end")

    def end_listmode(event, chan: Channel, mode: str):
        if chan is channels.Main and mode == get_ircd().quiet_mode:
            pending = []
            for quiet in chan.modes.get(mode, ()):
                if re.search(r"^{0}.+\!\*@\*$".format(get_ircd().quiet_prefix), quiet):
                    pending.append(("-" + mode, quiet))
            accumulator.send(pending)
            next(accumulator, None)

            end_listmode_listener.remove("end_listmode")

    def mode_change(event, actor, target):
        if target is channels.Main: # we may or may not be opped; assume we are
            accumulator.send([])
            next(accumulator, None)

            mode_change_listener.remove("mode_change")

    who_end_listener = EventListener(who_end)
    who_end_listener.install("who_end")
    end_listmode_listener = EventListener(end_listmode)
    end_listmode_listener.install("end_listmode")
    mode_change_listener = EventListener(mode_change)
    mode_change_listener.install("mode_change")

    def accumulate_cmodes(count):
        modes = []
        for i in range(count):
            item = yield
            modes.extend(item)
            yield i

        if modes:
            channels.Main.mode(*modes)

    accumulator = accumulate_cmodes(3)
    accumulator.send(None)

@command("sync", flag="m", pm=True)
def fsync(wrapper: MessageDispatcher, message: str):
    """Makes the bot apply the currently appropriate channel modes."""
    sync_modes()

@event_listener("sync_modes")
def on_sync_modes(evt):
    sync_modes()

def sync_modes():
    game_state = channels.Main.game_state
    if game_state:
        voices = [None]
        mode = hooks.Features["PREFIX"]["+"]
        pl = get_players(game_state)

        for user in channels.Main.users:
            if config.Main.get("gameplay.nightchat") and game_state.current_phase == "night":
                if mode in user.channels[channels.Main]:
                    voices.append(("-" + mode, user))
            elif user in pl and mode not in user.channels[channels.Main]:
                voices.append(("+" + mode, user))
            elif user not in pl and mode in user.channels[channels.Main]:
                voices.append(("-" + mode, user))

        if game_state.in_game:
            voices[0] = "+m"
        else:
            voices[0] = "-m"

        channels.Main.mode(*voices)

@command("refreshdb", flag="m", pm=True)
def refreshdb(wrapper: MessageDispatcher, message: str):
    """Updates our tracking vars to the current db state."""
    db.expire_stasis()
    db.init_vars()
    expire_tempbans()
    wrapper.reply("Done.")

@command("fdie", flag="F", pm=True)
def forced_exit(wrapper: MessageDispatcher, message: str):
    """Forces the bot to close."""

    var = wrapper.game_state

    args = message.split()

    # Force in debug mode by default
    force = config.Main.get("debug.enabled")

    if args and args[0] == "-dirty":
        # use as a last resort
        os.abort()
    elif args and args[0] == "-force":
        force = True
        message = " ".join(args[1:])

    if var:
        if var.current_phase == "join" or force or wrapper.source.nick == "<console>":
            stop_game(var, log=False)
        elif var.in_game:
            wrapper.pm(messages["stop_bot_ingame_safeguard"].format(what="stop", cmd="fdie"))
            return

    msg = "{0} quit from {1}"

    if message.strip():
        msg += " ({2})"

    hooks.quit(wrapper, msg.format("Scheduled" if forced_exit.aftergame else "Forced",
               wrapper.source, message.strip()))

def _restart_program(mode=None):
    logging.getLogger("general").info("RESTARTING")

    python = sys.executable

    # FIXME: should maintain the same --config option
    if mode is not None:
        print(mode)
        assert mode in ("debug",)
        os.execl(python, python, sys.argv[0], "--{0}".format(mode))
    else:
        import src
        args = []
        if config.Main.get("debug.enabled"):
            args.append("--debug")
        os.execl(python, python, sys.argv[0], *args)

@command("frestart", flag="D", pm=True)
def restart_program(wrapper: MessageDispatcher, message: str):
    """Restarts the bot."""

    var = wrapper.game_state

    args = message.split()

    # Force in debug mode by default
    force = config.Main.get("debug.enabled")

    if args and args[0] == "-force":
        force = True
        message = " ".join(args[1:])

    if var.in_game:
        if var.current_phase == "join" or force:
            stop_game(var, log=False)
        else:
            wrapper.pm(messages["stop_bot_ingame_safeguard"].format(what="restart", cmd="frestart"))
            return

    db.set_pre_restart_state(p.nick for p in get_players(var))
    reset(var)

    msg = "{0} restart from {1}".format(
        "Scheduled" if restart_program.aftergame else "Forced", wrapper.source)

    message = message.strip()
    mode = None

    if message:
        args = message.split()
        first_arg = args[0].lower()

        if first_arg.endswith("mode") and first_arg != "mode":
            mode = first_arg.replace("mode", "")

            valid_modes = ("normal", "verbose", "debug")

            if mode not in valid_modes:
                wrapper.pm(messages["invalid_restart_mode"].format(mode, valid_modes))
                return

            msg += " in {0} mode".format(mode)
            message = " ".join(args[1:])

    if message:
        msg += " ({0})".format(message.strip())

    hooks.quit(wrapper, msg.format(wrapper.source, message.strip()))

    def restart_buffer(evt, user, reason):
        # restart the bot once our quit message goes though to ensure entire IRC queue is sent
        if user is users.Bot:
            _restart_program(mode)

    EventListener(restart_buffer).install("server_quit")

    # This is checked in the on_error handler. Some IRCds, such as InspIRCd, don't send the bot
    # its own QUIT message, so we need to use ERROR. Ideally, we shouldn't even need the above
    # handler now, but I'm keeping it for now just in case.
    restart_program.restarting = True

restart_program.restarting = False

@command("ping", pm=True)
def pinger(wrapper: MessageDispatcher, message: str):
    """Check if you or the bot is still connected."""
    wrapper.reply(messages["ping"].format(nick=wrapper.source, bot_nick=users.Bot))

@command("notice", pm=True)
def mark_prefer_notice(wrapper: MessageDispatcher, message: str):
    """Makes the bot NOTICE you for every interaction."""
    if wrapper.private and message:
        # Ignore if called in PM with parameters, likely a message to wolfchat
        # and not an intentional invocation of this command
        return

    temp = wrapper.source.lower()

    account = temp.account

    if not account:
        wrapper.pm(messages["not_logged_in"])
        return

    notice = wrapper.source.prefers_notice()
    action, toggle = (db.PREFER_NOTICE.discard, "off") if notice else (db.PREFER_NOTICE.add, "on")

    action(account)
    db.toggle_notice(account)
    wrapper.pm(messages["notice_" + toggle])

@command("swap", pm=True, phases=("join", "day", "night"))
def replace(wrapper: MessageDispatcher, message: str):
    """Swap out a player logged in to your account."""
    if wrapper.source not in channels.Main.users:
        wrapper.pm(messages["invalid_channel"].format(channels.Main))
        return

    var = wrapper.game_state

    if wrapper.source in get_players(var):
        wrapper.pm(messages["you_already_playing"])
        return

    if not wrapper.source.account:
        wrapper.pm(messages["not_logged_in"])
        return

    pl = get_participants(var)
    target: Optional[User] = None

    for user in var.players:
        if context.equals(user.account, wrapper.source.account):
            if user is wrapper.source or user not in pl:
                continue
            elif target is None:
                target = user
            else:
                wrapper.pm(messages["swap_notice"])
                return

    if target is None:
        wrapper.pm(messages["account_not_playing"])
        return
    elif target is not wrapper.source:
        target.swap(wrapper.source)
        if var.in_game:
            reaper.return_to_village(var, wrapper.source, show_message=False)

        cmodes = []

        if config.Main.get("gameplay.nightchat") or var.current_phase != "night":
            cmodes += [("-v", target), ("+v", wrapper.source)]

        toggle_modes = config.Main.get("transports[0].channels.main.auto_mode_toggle", ())
        for mode in set(toggle_modes) & wrapper.source.channels[channels.Main]: # user.channels is a set of current modes
            cmodes.append(("-" + mode, wrapper.source))
            channels.Main.old_modes[wrapper.source].add(mode)

        for mode in channels.Main.old_modes[target]:
            cmodes.append(("+" + mode, target))

        channels.Main.mode(*cmodes)

        channels.Main.send(messages["player_swap"].format(wrapper.source, target))
        if var.in_game:
            myrole.func(wrapper, "")

@event_listener("chan_kick")
def kicked_modes(evt, chan: Channel, actor, target, reason):
    if target is users.Bot and chan is channels.Main:
        chan.join()
    channels.Main.old_modes.pop(target, None)

@event_listener("chan_part")
def parted_modes(evt, chan: Channel, user, reason):
    if user is users.Bot and chan is channels.Main:
        chan.join()
    channels.Main.old_modes.pop(user, None)

@event_listener("del_player")
def on_del_player(evt: Event, var: GameState, player: User, all_roles: Set[str], death_triggers: bool):
    # update the role stats
    # Event priorities:
    # 1 = Expanding the possible set (e.g. traitor would add themselves if nickrole is villager)
    # 3 = Removing from the possible set (e.g. can't be traitor if was a night kill and only wolves could kill at night),
    # 5 = Setting known_role to True if the role is actually known for sure publically (e.g. revealing totem)
    # 2 and 4 are not used by included roles, but may be useful expansion points for custom roles to modify stats
    event = Event("update_stats", {"possible": {evt.params.main_role, evt.params.reveal_role}, "known_role": False},
            killer_role=evt.params.killer_role,
            reason=evt.params.reason)
    event.dispatch(var, player, evt.params.main_role, evt.params.reveal_role, all_roles)
    # Given the set of possible roles this nick could be (or its actual role if known_role is True),
    # figure out the set of roles that need deducting from their counts in the role stats
    if event.data["known_role"]:
        # we somehow know the exact role that died (for example, we know traitor died even though they revealed as villager)
        # as a result, deduct only them
        possible = {evt.params.main_role}
    else:
        possible = set(event.data["possible"])
    newstats = set()
    # For every possible role this person is, try to deduct 1 from that role's count in our stat sets
    # if a stat set doesn't contain the role, then that would lead to an impossible condition and therefore
    # that set is not added to newstats to indicate that set is no longer possible
    for p in possible:
        for rs in var.get_role_stats():
            d = Counter(dict(rs))
            if p in d and d[p] >= 1:
                d[p] -= 1
                newstats.add(frozenset(d.items()))
    var.set_role_stats(newstats)

    if var.current_phase == "join":
        if player in votes.GAMEMODE_VOTES:
            del votes.GAMEMODE_VOTES[player]

        # Died during the joining process as a person
        var.players.remove(player)

# FIXME: get rid of the priority once we move state transitions into the main event loop instead of having it here
@event_listener("kill_players", priority=10)
def on_kill_players(evt: Event, var: GameState, players: Set[User]):
    cmode = []
    deadchat = []
    game_ending = False

    for player in players:
        if not player.is_fake:
            if var.current_phase != "night" or config.Main.get("gameplay.nightchat"):
                cmode.append(("-v", player.nick))
            if var.in_game and config.Main.get("gameplay.quiet_dead_players"):
                # Died during the game, so quiet!
                ircd = get_ircd()
                if ircd.supports_quiet():
                    cmode.append((f"+{ircd.quiet_mode}", f"{ircd.quiet_prefix}{player.nick}!*@*"))
            if var.current_phase == "join":
                for mode in channels.Main.old_modes[player]:
                    cmode.append(("+" + mode, player.nick))
                del channels.Main.old_modes[player]
            lplayer = player.lower()
            if lplayer.account not in db.DEADCHAT_PREFS:
                deadchat.append(player)

    # attempt to devoice all dead players
    if cmode:
        channels.Main.mode(*cmode)

    if not evt.params.end_game:
        relay.join_deadchat(var, *deadchat)
        return

    # see if we need to end the game or transition phases
    # FIXME: make state transitions part of the overall event loop
    game_ending = chk_win(var)

    if not game_ending:
        # if game isn't about to end, join people to deadchat
        relay.join_deadchat(var, *deadchat)

        if not var.in_phase_transition:
            if var.current_phase == "day":
                # ensure we only induce lynch during actual daytime
                chk_decision(var)
            elif var.current_phase == "night":
                # ensure we only try to end night during actual nighttime
                chk_nightdone(var)
    else:
        # HACK: notify kill_players that game is ending so it can pass it to its caller
        evt.prevent_default = True

@event_listener("chan_join", priority=1)
def on_join(evt, chan, user: User):
    if user is users.Bot:
        logging.getLogger("transport.{}".format(config.Main.get("transports[0].name"))).info("Joined {0}".format(chan))
    if chan is not channels.Main:
        return
    user.update_account_data("<chan_join>", lambda new_user: reaper.return_to_village(channels.Main.game_state, new_user, show_message=True))

@event_listener("account_change")
def account_change(evt, user: User, old_account): # FIXME: This uses var
    if user not in channels.Main.users or not channels.Main.game_state:
        return # We only care about game-related changes in this function

    var = channels.Main.game_state

    pl = get_participants(var)
    if user in pl and user.account not in trans.ORIGINAL_ACCOUNTS.values() and user not in reaper.DISCONNECTED:
        leave(var, "account", user) # this also notifies the user to change their account back
        if var.current_phase != "join":
            channels.Main.mode(["-v", user.nick])
    elif (user not in pl or user in reaper.DISCONNECTED) and user.account in trans.ORIGINAL_ACCOUNTS.values():
        # if they were gone, maybe mark them as back
        reaper.return_to_village(var, user, show_message=True)

@event_listener("chan_part")
def left_channel(evt, chan: Channel, user, reason): # FIXME: This uses var
    leave(chan.game_state, "part", user, chan)

@event_listener("chan_kick") # FIXME: This uses var
def channel_kicked(evt, chan: Channel, actor, user, reason):
    leave(chan.game_state, "kick", user, chan)

@event_listener("server_quit")
def quit_server(evt, user, reason): # FIXME: This uses var
    leave(channels.Main.game_state, "quit", user, reason)

def leave(var: GameState, what, user, why=None):
    if what in ("part", "kick") and why is not channels.Main:
        return
    if var is None or not var.in_game:
        return

    ps = get_players(var)
    # Only mark living players as disconnected, unless they were kicked
    if (user in ps or what == "kick") and var.in_game:
        reaper.DCED_LOSERS.add(user)

    # leaving the game channel means you leave deadchat
    if user in relay.DEADCHAT_PLAYERS:
        relay.leave_deadchat(var, user)

    if user not in ps or user in reaper.DISCONNECTED:
        return

    # If we got that far, the player was in the game. This variable tracks whether or not we want to kill them off.
    killplayer = True

    population = ""

    if var.current_phase == "join":
        lpl = len(ps) - 1
        if lpl < config.Main.get("gameplay.player_limits.minimum"):
            with locks.join_timer:
                from src.pregame import START_VOTES
                START_VOTES.clear()

        if lpl <= 0:
            population = " " + messages["no_players_remaining"]
        else:
            population = " " + messages["new_player_count"].format(lpl)

    reveal = ""
    if not var.in_game or var.role_reveal not in ("on", "team"):
        reveal = "_no_reveal"

    grace_times = {"leave": 0}
    if config.Main.get("reaper.part.enabled"):
        grace_times["part"] = config.Main.get("reaper.part.grace")
    if config.Main.get("reaper.quit.enabled"):
        grace_times["quit"] = config.Main.get("reaper.quit.grace")
    if config.Main.get("reaper.account.enabled"):
        grace_times["account"] = config.Main.get("reaper.account.grace")

    reason = what
    if reason == "kick":
        reason = "leave"

    if reason in grace_times and (grace_times[reason] <= 0 or var.current_phase == "join"):
        # possible message keys (for easy grep):
        # "quit_death", "quit_death_no_reveal", "leave_death", "leave_death_no_reveal", "account_death", "account_death_no_reveal"
        msg = messages["{0}_death{1}".format(reason, reveal)]
    elif what != "kick": # There's time for the player to rejoin the game
        if reason != "quit":
            # message keys: "part_grace_time_notice", "account_grace_time_notice"
            # No message is sent for quit because the user won't be online to receive it...
            user.send(messages["{0}_grace_time_notice".format(reason)].format(grace_times[reason], chan=channels.Main))
        msg = messages["player_missing"]
        population = ""
        killplayer = False

    channels.Main.send(msg.format(user, get_reveal_role(var, user)) + population)
    relay.WOLFCHAT_SPECTATE.discard(user)
    relay.DEADCHAT_SPECTATE.discard(user)
    relay.leave_deadchat(var, user)

    if killplayer:
        add_dying(var, user, "bot", what, death_triggers=False)
        kill_players(var)
    else:
        reaper.DISCONNECTED[user] = (datetime.now(), what)

@hook("error")
def on_error(cli, pfx, msg: str):
    if restart_program.restarting or msg.lower().endswith("(excess flood)"):
        _restart_program()
    elif msg.lower().startswith("closing link:"):
        sys.exit()

@command("ftemplate", flag="F", pm=True)
def ftemplate(wrapper: MessageDispatcher, message: str):
    params = re.split(" +", message)
    var = wrapper.game_state

    if params[0] == "":
        # display a list of all templates
        tpls = db.get_templates()
        if not tpls:
            wrapper.reply(messages["no_templates"])
        else:
            tpls = ["{0} (+{1})".format(name, "".join(sorted(flags))) for name, flags in tpls]
            wrapper.reply(*tpls, sep=", ")
    elif len(params) == 1:
        wrapper.reply(messages["not_enough_parameters"])
    else:
        name = params[0].upper()
        flags = params[1]
        tid, cur_flags = db.get_template(name)
        cur_flags = set(cur_flags)

        if flags[0] != "+" and flags[0] != "-":
            # flags is a template name
            tpl_name = flags.upper()
            tpl_id, tpl_flags = db.get_template(tpl_name)
            if tpl_id is None:
                wrapper.reply(messages["template_not_found"].format(tpl_name))
                return
            tpl_flags = "".join(sorted(tpl_flags))
            db.update_template(name, tpl_flags)
            wrapper.reply(messages["template_set"].format(name, tpl_flags))
        else:
            adding = True
            for flag in flags:
                if flag == "+":
                    adding = True
                    continue
                elif flag == "-":
                    adding = False
                    continue
                elif flag == "*":
                    if adding:
                        cur_flags = cur_flags | (db.ALL_FLAGS.keys() - {"F"})
                    else:
                        cur_flags = set()
                    continue
                elif flag not in db.ALL_FLAGS:
                    wrapper.reply(messages["invalid_flag"].format(flag, "".join(sorted(db.ALL_FLAGS))))
                    return
                elif adding:
                    cur_flags.add(flag)
                else:
                    cur_flags.discard(flag)
            if cur_flags:
                tpl_flags = "".join(sorted(cur_flags))
                db.update_template(name, tpl_flags)
                wrapper.reply(messages["template_set"].format(name, tpl_flags))
            elif tid is None:
                wrapper.reply(messages["template_not_found"].format(name))
            else:
                db.delete_template(name)
                wrapper.reply(messages["template_deleted"].format(name))

        # re-init db.FLAGS since it may have changed
        db.init_vars()

@command("fflags", flag="F", pm=True)
def fflags(wrapper: MessageDispatcher, message: str):
    params = re.split(" +", message)
    params = [p for p in params if p]

    var = wrapper.game_state

    _fa = messages.raw("_commands", "warn opt account")
    _fh = messages.raw("_commands", "warn opt help")
    if not params or params[0] in _fh:
        wrapper.reply(messages["fflags_usage"])
        return

    account = False
    if params[0] in _fa:
        params.pop(0)
        account = True

    if not params:
        wrapper.reply(messages["fflags_usage"])
        return

    nick = params.pop(0)
    flags = None
    if params:
        flags = params.pop(0)

    if nick == "*":
        # display a list of all access
        parts = []
        for acc, flags in db.FLAGS.items():
            if not flags:
                continue
            parts.append("{0} (+{1})".format(acc, "".join(sorted(flags))))
        if not parts:
            wrapper.reply(messages["no_access"])
        else:
            wrapper.reply(*parts, sep=", ")
        return

    if account:
        acc = nick
    else:
        m = users.complete_match(nick)
        if m:
            acc = m.get().account
            if not acc:
                wrapper.reply(messages["account_not_logged_in"].format(m))
                return
        else:
            acc = nick

    # db.FLAGS stores lowercased accounts, ensure acc is lowercased as well
    from src.context import lower
    lacc = lower(acc)

    if not flags:
        # display access for the given user
        if not db.FLAGS[lacc]:
            wrapper.reply(messages["no_access_account"].format(acc))
        else:
            wrapper.reply(messages["access_account"].format(acc, "".join(sorted(db.FLAGS[lacc]))))
        return

    cur_flags = set(db.FLAGS[lacc])
    if flags[0] != "+" and flags[0] != "-":
        # flags is a template name
        tpl_name = flags.upper()
        tpl_id, tpl_flags = db.get_template(tpl_name)
        if tpl_id is None:
            wrapper.reply(messages["template_not_found"].format(tpl_name))
            return
        tpl_flags = "".join(sorted(tpl_flags))
        db.set_access(acc, tid=tpl_id)
        wrapper.reply(messages["access_set_account"].format(acc, tpl_flags))
    else:
        adding = True
        for flag in flags:
            if flag == "+":
                adding = True
                continue
            elif flag == "-":
                adding = False
                continue
            elif flag == "*":
                if adding:
                    cur_flags = cur_flags | (db.ALL_FLAGS.keys() - {"F"})
                else:
                    cur_flags = set()
                continue
            elif flag not in db.ALL_FLAGS:
                wrapper.reply(messages["invalid_flag"].format(flag, "".join(sorted(db.ALL_FLAGS))))
                return
            elif adding:
                cur_flags.add(flag)
            else:
                cur_flags.discard(flag)
        if cur_flags:
            flags = "".join(sorted(cur_flags))
            db.set_access(acc, flags=flags)
            wrapper.reply(messages["access_set_account"].format(acc, flags))
        else:
            db.set_access(acc, flags=None)
            wrapper.reply(messages["access_deleted_account"].format(acc))

        # re-init db.FLAGS since it may have changed
        db.init_vars()

@command("rules", pm=True)
def show_rules(wrapper: MessageDispatcher, message: str):
    """Displays the rules."""

    rules = config.Main.get("gameplay.rules")
    if rules:
        wrapper.reply(messages["channel_rules"].format(channels.Main, rules))
    else:
        wrapper.reply(messages["no_channel_rules"].format(channels.Main))

@command("help", pm=True)
def get_help(wrapper: MessageDispatcher, message: str):
    """Gets help."""
    commands = set()
    for name, functions in COMMANDS.items():
        if not name:
            continue
        for fn in functions:
            if not fn.flag and not fn.owner_only and name not in fn.aliases:
                commands.add(name)
                break
    admin_commands = set()
    if wrapper.source.is_admin():
        for name, functions in COMMANDS.items():
            for fn in functions:
                if fn.flag and name not in fn.aliases:
                    admin_commands.add(name)
    wrapper.pm(messages["commands_list"].format(sorted(commands)))
    if admin_commands:
        wrapper.pm(messages["admin_commands_list"].format(sorted(admin_commands)))
    wrapper.pm(messages["commands_further_help"])

def get_wiki_page(URI):
    try:
        response = urllib.request.urlopen(URI, timeout=2).read().decode("utf-8", errors="replace")
    except (urllib.error.URLError, socket.timeout):
        return False, messages["wiki_request_timed_out"]
    if not response:
        return False, messages["wiki_open_failure"]
    parsed = json.loads(response)
    if not parsed:
        return False, messages["wiki_open_failure"]
    return True, parsed

@command("wiki", pm=True)
def wiki(wrapper: MessageDispatcher, message: str):
    """Prints information from the wiki."""

    # no arguments, just print a link to the wiki
    if not message:
        wrapper.reply("https://werewolf.chat")
        return
    rest = message.replace(" ", "_").lower()

    # Get suggestions, for autocompletion
    URI = "https://werewolf.chat/w/api.php?action=opensearch&format=json&search={0}".format(rest)
    success, suggestionjson = get_wiki_page(URI)
    if not success:
        wrapper.pm(suggestionjson)
        return

    # Parse suggested pages, take the first result
    try:
        suggestion = suggestionjson[1][0].replace(" ", "_")
    except IndexError:
        wrapper.pm(messages["wiki_no_info"])
        return

    # Fetch a page from the api, in json format
    URI = "https://werewolf.chat/w/api.php?action=query&prop=extracts&exintro=true&explaintext=true&titles={0}&redirects&format=json".format(suggestion)
    success, pagejson = get_wiki_page(URI)
    if not success:
        wrapper.pm(pagejson)
        return

    try:
        p = pagejson["query"]["pages"].popitem()[1]
        suggestion = p["title"]
        page = p["extract"]
    except (KeyError, IndexError):
        wrapper.pm(messages["wiki_no_info"])
        return

    try:
        fragment = pagejson["query"]["redirects"][0]["tofragment"]
        suggestion += "#{0}".format(fragment)
    except (KeyError, IndexError):
        pass

    # We only want the first paragraph
    if page.find("\n") >= 0:
        page = page[:page.find("\n")]

    wikilink = "https://werewolf.chat/{0}".format(suggestion.replace(" ", "_"))
    wrapper.reply(wikilink)
    if "#" not in wikilink:
        wrapper.pm(page)

@hook("invite")
def on_invite(cli, raw_nick, something, chan):
    if chan == config.Main.get("transports[0].channels.main"):
        cli.join(chan)
        return # No questions
    user = users.get(raw_nick, allow_none=True)
    if user and user.is_admin():
        cli.join(chan) # Allows the bot to be present in any channel

@command("coin", pm=True)
def coin(wrapper: MessageDispatcher, message: str):
    """It's a bad idea to base any decisions on this command."""

    wrapper.send(messages["coin_toss"].format(wrapper.source))
    rnd = random.random()
    # 59/29/12 split, 59+29=88
    if rnd < 0.59:
        coin = messages.get("coin_land", 0)
    elif rnd < 0.88:
        coin = messages.get("coin_land", 1)
    else:
        coin = messages.get("coin_land", 2)
    wrapper.send(coin.format())

@command("pony", pm=True)
def pony(wrapper: MessageDispatcher, message: str):
    """Toss a magical pony into the air and see what happens!"""

    wrapper.send(messages["pony_toss"].format(wrapper.source))
    # 59/29/7/5 split
    rnd = random.random()
    if rnd < 0.59:
        pony = messages.get("pony_land", 0)
    elif rnd < 0.88:
        pony = messages.get("pony_land", 1)
    elif rnd < 0.95:
        pony = messages.get("pony_land", 2)
    else:
        pony = messages.get("pony_land", 3)
    wrapper.send(pony.format(nick=wrapper.source))

@command("cat", pm=True)
def cat(wrapper: MessageDispatcher, message: str):
    """Toss a cat into the air and see what happens!"""
    wrapper.send(messages["cat_toss"].format(wrapper.source), messages["cat_land"].format(), sep="\n")

@command("roles", pm=True)
def list_roles(wrapper: MessageDispatcher, message: str):
    """Display which roles are in play for a specific gamemode."""
    from src.gamemodes import GAME_MODES

    var = wrapper.game_state

    lpl = len(var.players)
    specific = 0

    pieces = re.split(" +", message.strip())
    gamemode = var.current_mode

<<<<<<< HEAD
    if (not pieces[0] or pieces[0].isdigit()) and not gamemode.ROLE_GUIDE:
        minp = max(GAME_MODES[gamemode.name][1], config.Main.get("gameplay.player_limits.minimum"))
        msg = " ".join((messages["roles_players"].format(lpl), messages["roles_disabled"].format(gamemode.name, minp)))
        wrapper.reply(msg, prefix_nick=True)
        return
=======
    if not pieces[0] or pieces[0].isdigit():
        if var.PHASE not in var.GAME_PHASES:
            wrapper.reply(messages["roles_need_gamemode"], prefix_nick=True)
            return
        if not hasattr(gamemode, "ROLE_GUIDE"):
            minp = max(var.GAME_MODES[gamemode.name][1], var.MIN_PLAYERS)
            msg = " ".join((messages["roles_players"].format(lpl), messages["roles_disabled"].format(gamemode.name, minp)))
            wrapper.reply(msg, prefix_nick=True)
            return
>>>>>>> ba3ecfe7

    msg = []

    if not pieces[0] and lpl:
        msg.append(messages["roles_players"].format(lpl))
        if var.in_game:
            msg.append(messages["roles_gamemode"].format(gamemode.name))
            pieces[0] = str(lpl)

    if pieces[0] and not pieces[0].isdigit():
        valid = GAME_MODES.keys() - set(config.Main.get("gameplay.disable.gamemodes")) - {"roles"}
        mode = pieces.pop(0)

        matches = match_mode(mode, scope=valid, remove_spaces=True)
        if len(matches) == 0:
            wrapper.reply(messages["invalid_mode"].format(mode), prefix_nick=True)
            return
        elif len(matches) > 1:
            wrapper.reply(messages["ambiguous_mode"].format([m.local for m in matches]), prefix_nick=True)
            return

        mode = matches.get().key

        gamemode: GameMode = GAME_MODES[mode][0]()

        if not gamemode.ROLE_GUIDE:
            minp = max(GAME_MODES[mode][1], config.Main.get("gameplay.player_limits.minimum"))
            wrapper.reply(messages["roles_disabled"].format(gamemode.name, minp), prefix_nick=True)
            return

    strip = lambda x: re.sub(r"\(.*\)", "", x)
    rolecnt = Counter()
    roles = list((x, map(strip, y)) for x, y in gamemode.ROLE_GUIDE.items())
    roles.sort(key=lambda x: x[0])

    if pieces and pieces[0].isdigit():
        specific = int(pieces[0])
        new = []
        for role in itertools.chain.from_iterable([y for x, y in roles if x <= specific]):
            if role.startswith("-"):
                rolecnt[role[1:]] -= 1
                new.remove(role[1:])
            else:
                rolecnt[role] += 1
                append = "({0})".format(rolecnt[role]) if rolecnt[role] > 1 else ""
                new.append(role + append)

        if new and config.Main.get("gameplay.player_limits.minimum") <= specific <= config.Main.get("gameplay.player_limits.maximum"):
            msg.append("[{0}]".format(specific))
            msg.append(", ".join(new))
        else:
            msg.append(messages["roles_undefined"].format(specific))

    else:
        final = []

        roles_dict = {}
        for num, role_num in roles:
            roles_dict[num] = list(role_num)

        roles_dict_final = roles_dict.copy()

        for num, role_num in reversed(list(roles_dict.items())):
            if num < config.Main.get("gameplay.player_limits.minimum"):
                roles_dict_final[config.Main.get("gameplay.player_limits.minimum")] = list(role_num) + list(roles_dict_final[config.Main.get("gameplay.player_limits.maximum")])
                del roles_dict_final[num]

        for num, role_num in roles_dict_final.items():
            snum = "[{0}]".format(num)
            if num <= lpl:
                snum = "\u0002{0}\u0002".format(snum)
            final.append(snum)
            new = []
            for role in role_num:
                if role.startswith("-"):
                    if role[1:] not in role_num:
                        rolecnt[role[1:]] -= 1
                        roles = role[1:].split("/")
                        localized_roles = [messages.raw("_roles", x)[0] for x in roles]
                        new.append("-{0}".format("/".join(localized_roles)))
                else:
                    if f"-{role}" not in role_num:
                        rolecnt[role] += 1
                        append = "({0})".format(rolecnt[role]) if rolecnt[role] > 1 else ""
                        roles = role.split("/")
                        localized_roles = [messages.raw("_roles", x)[0] for x in roles]
                        new.append("/".join(localized_roles) + append)

            final.append(", ".join(new))

        msg.append(" ".join(final))

    if not msg:
        msg.append(messages["roles_undefined"].format(specific or lpl))

    wrapper.send(*msg)

@command("myrole", pm=True, phases=("day", "night"))
def myrole(wrapper: MessageDispatcher, message: str):
    """Remind you of your current role."""

    var = wrapper.game_state

    ps = get_participants(var)
    if wrapper.source not in ps:
        return

    role = get_main_role(var, wrapper.source)
    if role in Hidden:
        role = var.hidden_role

    evt = Event("myrole", {"role": role, "messages": []})
    if not evt.dispatch(var, wrapper.source):
        return
    role = evt.data["role"]

    wrapper.pm(messages["show_role"].format(role))

    for msg in evt.data["messages"]:
        wrapper.pm(msg)

@command("faftergame", flag="D", pm=True)
def aftergame(wrapper: MessageDispatcher, message: str):
    """Schedule a command to be run after the current game."""
    if not message.strip():
        wrapper.pm(messages["incorrect_syntax"])
        return

    var = wrapper.game_state

    args = re.split(" +", message)
    before, prefix, after = args.pop(0).lower().partition(config.Main.get("transports[0].user.command_prefix"))
    if not prefix: # the prefix was not in the string
        cmd = before
    elif after and not before: # message was prefixed
        cmd = after
    else: # some weird thing, e.g. "fsay!" or even "fs!ay"; we don't care about that
        return

    if cmd in COMMANDS:
        def do_action():
            for fn in COMMANDS[cmd]:
                fn.aftergame = True
                context = MessageDispatcher(wrapper.source, channels.Main if fn.chan else users.Bot)
                fn.caller(context, " ".join(args))
                fn.aftergame = False
    else:
        wrapper.pm(messages["command_not_found"])
        return

    if var is None:
        do_action()
        return

    channels.Main.send(messages["command_scheduled"].format(" ".join([cmd] + args), wrapper.source))
    trans.ENDGAME_COMMAND = do_action

def _command_disabled(wrapper: MessageDispatcher, message: str):
    wrapper.send(messages["command_disabled_admin"])

@command("flastgame", flag="D", pm=True)
def flastgame(wrapper: MessageDispatcher, message: str):
    """Disables starting or joining a game, and optionally schedules a command to run after the current game ends."""
    for cmdcls in (COMMANDS["join"] + COMMANDS["start"]):
        cmdcls.func = _command_disabled

    channels.Main.send(messages["disable_new_games"].format(wrapper.source))
    trans.ADMIN_STOPPED.append(wrapper.source)

    if message.strip():
        aftergame.func(wrapper, message)

@command("whoami", pm=True)
def whoami(wrapper: MessageDispatcher, message: str):
    if wrapper.source.account:
        wrapper.pm(messages["whoami_loggedin"].format(wrapper.source.account))
    else:
        wrapper.pm(messages["whoami_loggedout"])

@command("setdisplay", pm=True)
def setdisplay(wrapper: MessageDispatcher, message: str):
    if not wrapper.source.account:
        wrapper.pm(messages["not_logged_in"])
        return

    db.set_primary_player(wrapper.source.account)
    wrapper.reply(messages["display_name_set"].format(wrapper.source.account))

# Called from !game and !join, used to vote for a game mode
def vote_gamemode(wrapper: MessageDispatcher, gamemode, doreply): # FIXME: remove var
    from src.gamemodes import GAME_MODES
    if wrapper.game_state.current_mode is not None:
        if doreply:
            wrapper.pm(messages["admin_forced_game"])
        return

    allowed = GAME_MODES.keys() - {"roles"} - set(config.Main.get("gameplay.disable.gamemodes"))
    matches = match_mode(gamemode, scope=allowed, remove_spaces=True)
    if len(matches) == 0:
        if doreply:
            wrapper.pm(messages["invalid_mode"].format(gamemode))
        return
    elif len(matches) > 1:
        if doreply:
            wrapper.pm(messages["ambiguous_mode"].format([m.local for m in matches]))
        return

    gamemode = matches.get().key
    if votes.GAMEMODE_VOTES.get(wrapper.source) == gamemode:
        wrapper.pm(messages["already_voted_game"].format(gamemode))
    else:
        votes.GAMEMODE_VOTES[wrapper.source] = gamemode
        wrapper.send(messages["vote_game_mode"].format(wrapper.source, gamemode))

def _get_gamemodes(var):
    from src.gamemodes import GAME_MODES
    gamemodes = []
    order = {}
    for gm, (cls, min, max, chance) in GAME_MODES.items():
        if gm == "roles" or gm in config.Main.get("gameplay.disable.gamemodes"):
            continue
        order[LocalMode(gm).local] = (min, max)

    for gm in sorted(order.keys()):
        min, max = order[gm]
        if min <= len(get_players(var)) <= max:
            gm = messages["bold"].format(gm)
        gamemodes.append(gm)

    return gamemodes

@command("game", playing=True, phases=("join",))
def game(wrapper: MessageDispatcher, message: str):
    """Vote for a game mode to be picked."""
    var = wrapper.game_state
    if message:
        vote_gamemode(wrapper, message.lower().split()[0], doreply=True)
    else:
        wrapper.pm(messages["no_mode_specified"].format(_get_gamemodes(var)))

@command("games", pm=True)
def show_modes(wrapper: MessageDispatcher, message: str):
    """Show the available game modes."""
    wrapper.pm(messages["available_modes"].format(_get_gamemodes(wrapper.game_state)))

def _call_command(wrapper, command, no_out=False):
    """
    Executes a system command.

    If `no_out` is True, the command's output will not be sent to IRC,
    unless the exit code is non-zero.
    """

    child = subprocess.Popen(command.split(),
                             stdout=subprocess.PIPE,
                             stderr=subprocess.PIPE)
    (out, err) = child.communicate()
    ret = child.returncode

    if not (no_out and ret == 0):
        for line in (out + err).splitlines():
            wrapper.pm(line.decode("utf-8"))

    if ret != 0:
        if ret < 0:
            cause = "signal"
            ret *= -1
        else:
            cause = "status"

        wrapper.pm(messages["process_exited"].format(command, cause, ret))

    return ret, out

def _git_pull(wrapper):
    (ret, _) = _call_command(wrapper, "git fetch")
    if ret != 0:
        return False

    (ret, out) = _call_command(wrapper, "git status -b --porcelain", no_out=True)
    if ret != 0:
        return False

    if not re.search(rb"behind \d+", out.splitlines()[0]):
        # Already up-to-date
        wrapper.pm(messages["already_up_to_date"])
        return False

    (ret, _) = _call_command(wrapper, "git pull --stat --ff-only")
    return ret == 0

@command("fpull", flag="D", pm=True)
def fpull(wrapper: MessageDispatcher, message: str):
    """Pulls from the repository to update the bot."""
    _git_pull(wrapper)

@command("update", flag="D", pm=True)
def update(wrapper: MessageDispatcher, message: str):
    """Pull from the repository and restart the bot to update it."""

    var = wrapper.game_state

    force = (message.strip() == "-force")

    if var.in_game:
        if var.current_phase == "join" or force:
            stop_game(var, log=False)
        else:
            wrapper.pm(messages["stop_bot_ingame_safeguard"].format(what="restart", cmd="update"))
            return

    if update.aftergame:
        # Display "Scheduled restart" instead of "Forced restart" when called with !faftergame
        restart_program.aftergame = True

    ret = _git_pull(wrapper)
    if ret:
        restart_program.func(wrapper, "Updating bot")

@command("fsend", owner_only=True, pm=True)
def fsend(wrapper: MessageDispatcher, message: str):
    """Send raw IRC commands to the server."""
    wrapper.source.client.send(message)

def _say(wrapper, rest, cmd, action=False):
    rest = rest.split(" ", 1)

    if len(rest) < 2:
        wrapper.pm(messages["fsend_usage"].format(cmd))
        return

    target, message = rest

    if target.startswith(tuple(hooks.Features["CHANTYPES"])):
        targ = channels.get(target, allow_none=True)
    else:
        targ = users.get(target, allow_multiple=True)
        if len(targ) == 1:
            targ = targ[0]
        else:
            targ = None

    if targ is None:
        targ = IRCContext(target, wrapper.source.client)

    if not wrapper.source.is_owner() and targ is not channels.Main:
        wrapper.pm(messages["invalid_fsend_permissions"])
        return

    if action:
        message = "\u0001ACTION {0}\u0001".format(message)

    targ.send(message, privmsg=True)

@command("fsay", flag="s", pm=True)
def fsay(wrapper: MessageDispatcher, message: str):
    """Talk through the bot as a normal message."""
    _say(wrapper, message, "fsay")

@command("fdo", flag="s", pm=True)
def fdo(wrapper: MessageDispatcher, message: str):
    """Act through the bot as an action."""
    _say(wrapper, message, "fdo", action=True)

@command("fgame", flag="g", phases=("join",))
def fgame(wrapper: MessageDispatcher, message: str):
    """Force a certain game mode to be picked. Disable voting for game modes upon use."""
    from src.gamemodes import GAME_MODES
    var = wrapper.game_state

    if message:
        gamemode = message.strip().lower()
        parts = gamemode.replace("=", " ", 1).split(None, 1)
        if len(parts) > 1:
            gamemode, modeargs = parts
        else:
            gamemode = parts[0]
            modeargs = None

        _fr = messages.raw("_commands", "fgame opt reset")
        if gamemode in _fr:
            var.current_mode.teardown()
            var.current_mode = None
            channels.Main.send(messages["fgame_success"].format(wrapper.source))
            return

        allowed = GAME_MODES.keys() - set(config.Main.get("gameplay.disable.gamemodes"))
        gamemode = gamemode.split()[0]
        match = match_mode(gamemode, scope=allowed, remove_spaces=True)
        if len(match) == 0:
            wrapper.pm(messages["invalid_mode"].format(gamemode))
            return
        elif len(match) > 1:
            wrapper.pm(messages["ambiguous_mode"].format([m.local for m in match]))
            return
        parts[0] = match.get().key

        from src.gamestate import set_gamemode
        if set_gamemode(var, "=".join(parts)):
            channels.Main.send(messages["fgame_success"].format(wrapper.source))
    else:
        wrapper.pm(fgame_help())

def fgame_help(args=""):
    args = args.strip()
    from src.gamemodes import GAME_MODES

    if not args:
        return messages["available_mode_setters"].format(GAME_MODES.keys() - set(config.Main.get("gameplay.disable.gamemodes")))
    elif args in GAME_MODES.keys() and args not in config.Main.get("gameplay.disable.gamemodes"):
        return GAME_MODES[args][0].__doc__ or messages["setter_no_doc"].format(args)
    else:
        return messages["setter_not_found"].format(args)

# eval/exec/freceive are owner-only but also marked with "d" flag
# to disable them outside of debug mode
@command("eval", owner_only=True, flag="d", pm=True)
def pyeval(wrapper: MessageDispatcher, message: str):
    """Evaluate a Python expression."""
    try:
        wrapper.send(str(eval(message))[:500])
    except Exception as e:
        wrapper.send("{e.__class__.__name__}: {e}".format(e=e))

@command("exec", owner_only=True, flag="d", pm=True)
def py(wrapper: MessageDispatcher, message: str):
    """Execute arbitrary Python code."""
    try:
        exec(message)
    except Exception as e:
        wrapper.send("{e.__class__.__name__}: {e}".format(e=e))

@command("freceive", owner_only=True, flag="d", pm=True)
def freceive(wrapper: MessageDispatcher, message: str):
    from oyoyo.parse import parse_raw_irc_command
    try:
        line = message.encode("utf-8")
        prefix, cmd, args = parse_raw_irc_command(line)
        prefix = prefix.decode("utf-8")
        args = [arg.decode("utf-8") for arg in args if isinstance(arg, bytes)]
        if cmd in ("privmsg", "notice"):
            is_notice = cmd == "notice"
            handler.on_privmsg(wrapper.client, prefix, *args, notice=is_notice)
        else:
            handler.unhandled(wrapper.client, prefix, cmd, *args)
    except Exception as e:
        wrapper.send("{e.__class__.__name__}: {e}".format(e=e))

def _force_command(wrapper: MessageDispatcher, name: str, players, message):
    for user in players:
        handler.parse_and_dispatch(wrapper, name, message, force=user)
    wrapper.send(messages["operation_successful"])

@command("force", flag="d")
def force(wrapper: MessageDispatcher, message: str):
    """Force a certain player to use a specific command."""
    msg = re.split(" +", message)
    if len(msg) < 2:
        wrapper.send(messages["incorrect_syntax"])
        return

    target = msg.pop(0).strip()
    match = users.complete_match(target, get_participants(wrapper.game_state))
    if target == "*":
        players = get_players(wrapper.game_state)
    elif not match:
        wrapper.send(messages["invalid_target"])
        return
    else:
        players = [match.get()]

    _force_command(wrapper, msg.pop(0), players, " ".join(msg))

@command("rforce", flag="d")
def rforce(wrapper: MessageDispatcher, message: str):
    """Force all players of a given role to perform a certain action."""
    msg = re.split(" +", message)
    if len(msg) < 2:
        wrapper.send(messages["incorrect_syntax"])
        return

    var = wrapper.game_state

    target = msg.pop(0).strip().lower()
    possible = match_role(target, allow_special=False, remove_spaces=True)
    if target == "*":
        players = get_players(var)
    elif possible:
        players = get_all_players(var, (possible.get().key,))
    elif len(possible) > 1:
        wrapper.send(messages["ambiguous_role"].format([r.singular for r in possible]))
        return
    else:
        wrapper.send(messages["no_such_role"].format(message))
        return

    _force_command(wrapper, msg.pop(0), players, " ".join(msg))

@command("ftotem", flag="d", phases=("night",))
def ftotem(wrapper: MessageDispatcher, message: str):
    """Force a shaman to have a particular totem."""
    msg = re.split(" +", message)
    if len(msg) < 2:
        wrapper.send(messages["incorrect_syntax"])
        return

    var = wrapper.game_state

    target = msg.pop(0).strip()
    match = users.complete_match(target, get_players(var))
    if not match:
        wrapper.send(messages["invalid_target"])
        return

    from src.roles.helper.shamans import change_totem
    try:
        change_totem(var, match.get(), " ".join(msg))
    except ValueError as e:
        wrapper.send(str(e))
        return

    wrapper.send(messages["operation_successful"])<|MERGE_RESOLUTION|>--- conflicted
+++ resolved
@@ -946,23 +946,15 @@
     pieces = re.split(" +", message.strip())
     gamemode = var.current_mode
 
-<<<<<<< HEAD
-    if (not pieces[0] or pieces[0].isdigit()) and not gamemode.ROLE_GUIDE:
-        minp = max(GAME_MODES[gamemode.name][1], config.Main.get("gameplay.player_limits.minimum"))
-        msg = " ".join((messages["roles_players"].format(lpl), messages["roles_disabled"].format(gamemode.name, minp)))
-        wrapper.reply(msg, prefix_nick=True)
-        return
-=======
     if not pieces[0] or pieces[0].isdigit():
-        if var.PHASE not in var.GAME_PHASES:
+        if not var.in_game:
             wrapper.reply(messages["roles_need_gamemode"], prefix_nick=True)
             return
-        if not hasattr(gamemode, "ROLE_GUIDE"):
-            minp = max(var.GAME_MODES[gamemode.name][1], var.MIN_PLAYERS)
+        if not gamemode.ROLE_GUIDE:
+            minp = max(GAME_MODES[gamemode.name][1], config.Main.get("gameplay.player_limits.minimum"))
             msg = " ".join((messages["roles_players"].format(lpl), messages["roles_disabled"].format(gamemode.name, minp)))
             wrapper.reply(msg, prefix_nick=True)
             return
->>>>>>> ba3ecfe7
 
     msg = []
 
