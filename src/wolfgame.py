--- conflicted
+++ resolved
@@ -2832,12 +2832,8 @@
         pl = [p for p in get_players() if not p.is_fake]
         reset_modes_timers(var)
         reset()
-<<<<<<< HEAD
-        wrapper.send("PING! {0}".format(" ".join(pl)))
-=======
         if pl:
-            cli.msg(botconfig.CHANNEL, "PING! {0}".format(" ".join(pl)))
->>>>>>> 17bbc0c8
+            wrapper.send("PING! {0}".format(" ".join(pl)))
 
 @command("rules", pm=True)
 def show_rules(var, wrapper, message):
