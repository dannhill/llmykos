--- conflicted
+++ resolved
@@ -2492,162 +2492,6 @@
         if var.PHASE == "night":  # Double check
             event.data["transition_day"]()
 
-<<<<<<< HEAD
-# chooses a target given nick, taking luck totem/misdirection totem into effect
-# returns the actual target
-def choose_target(actor, nick):
-    pl = list_players()
-    if actor in var.MISDIRECTED:
-        for i, user in enumerate(var.ALL_PLAYERS):
-            if user.nick == nick:
-                break
-        if random.randint(0, 1) == 0:
-            # going left
-            while True:
-                i -= 1
-                if var.ALL_PLAYERS[i].nick in pl:
-                    nick = var.ALL_PLAYERS[i].nick
-                    break
-        else:
-            # going right
-            while True:
-                i += 1
-                if i >= len(var.ALL_PLAYERS):
-                    i = 0
-                if var.ALL_PLAYERS[i].nick in pl:
-                    nick = var.ALL_PLAYERS[i].nick
-                    break
-    if nick in var.LUCKY:
-        for i, user in enumerate(var.ALL_PLAYERS):
-            if user.nick == nick:
-                break
-        if random.randint(0, 1) == 0:
-            # going left
-            while True:
-                i -= 1
-                if var.ALL_PLAYERS[i].nick in pl:
-                    nick = var.ALL_PLAYERS[i].nick
-                    break
-        else:
-            # going right
-            while True:
-                i += 1
-                if i >= len(var.ALL_PLAYERS):
-                    i = 0
-                if var.ALL_PLAYERS[i].nick in pl:
-                    nick = var.ALL_PLAYERS[i].nick
-                    break
-    return nick
-
-# returns true if a swap happened
-# check for that to short-circuit the nightrole
-def check_exchange(cli, actor, nick):
-    # July 2nd, 2018 - The exchanging mechanic has been updated and no longer handles
-    # some forms of exchanging properly. As a result, we are disabling exchanging until
-    # role classes are implemented, which needs all roles to be fully split first.
-    # Until then, this function is a no-op. -Vgr & woffle
-    return False
-    #some roles can act on themselves, ignore this
-    if actor == nick:
-        return False
-
-    user = users._get(actor) # FIXME
-    target = users._get(nick) # FIXME
-
-    if nick in var.EXCHANGED:
-        var.EXCHANGED.remove(nick)
-        actor_role = get_role(actor)
-        nick_role = get_role(nick)
-
-        evt = Event("exchange_roles", {"actor_messages": [], "target_messages": [], "actor_role": actor_role, "target_role": nick_role})
-        evt.dispatch(var, user, target, actor_role, nick_role) # FIXME: Deprecated, change in favor of new_role and swap_role_state
-
-        nick_role = change_role(var, user, actor_role, nick_role, inherit_from=target)
-        actor_role = change_role(var, target, nick_role, actor_role, inherit_from=user)
-
-        if nick_role == actor_role: # make sure that two players with the same role exchange their role state properly (e.g. dullahan)
-            evt_same = Event("swap_role_state", {"actor_messages": [], "target_messages": []})
-            evt_same.dispatch(var, user, target, actor_role)
-
-            user.send(*evt_same.data["actor_messages"])
-            target.send(*evt_same.data["target_messages"])
-
-        var.EXCHANGED_ROLES.append((actor, nick))
-        return True
-    return False
-=======
-@command("nolynch", "nl", "novote", "nv", "abstain", "abs", playing=True, phases=("day",))
-def no_lynch(var, wrapper, message):
-    """Allows you to abstain from voting for the day."""
-    evt = Event("abstain", {})
-    if not var.ABSTAIN_ENABLED:
-        wrapper.pm(messages["command_disabled"])
-        return
-    elif var.LIMIT_ABSTAIN and var.ABSTAINED:
-        wrapper.pm(messages["exhausted_abstain"])
-        return
-    elif var.LIMIT_ABSTAIN and var.FIRST_DAY:
-        wrapper.pm(messages["no_abstain_day_one"])
-        return
-    elif not evt.dispatch(var, wrapper.source):
-        return
-    for voter in list(var.VOTES):
-        if wrapper.source in var.VOTES[voter]:
-            var.VOTES[voter].remove(wrapper.source)
-            if not var.VOTES[voter]:
-                del var.VOTES[voter]
-    var.NO_LYNCH.add(wrapper.source)
-    channels.Main.send(messages["player_abstain"].format(wrapper.source))
-
-    chk_decision()
-
-@command("lynch", playing=True, pm=True, phases=("day",))
-def lynch(var, wrapper, message):
-    """Use this to vote for a candidate to be lynched."""
-    if not message:
-        show_votes.caller(wrapper.client, wrapper.source.nick, wrapper.target.name, message)
-        return
-    if wrapper.private:
-        return
-    msg = re.split(" +", message)[0].strip()
-
-    troll = False
-    if ((var.CURRENT_GAMEMODE.name == "default" or var.CURRENT_GAMEMODE.name == "villagergame")
-            and var.VILLAGERGAME_CHANCE > 0 and len(var.ALL_PLAYERS) <= 9):
-        troll = True
-
-    voted = get_target(var, wrapper, msg, allow_self=var.SELF_LYNCH_ALLOWED, allow_bot=troll, not_self_message="no_self_lynch")
-    if not voted:
-        return
-
-    evt = Event("lynch", {"target": voted})
-    if not evt.dispatch(var, wrapper.source):
-        return
-    voted = evt.data["target"]
-
-    var.NO_LYNCH.discard(wrapper.source)
-
-    lcandidates = list(var.VOTES.keys())
-    for voters in lcandidates:  # remove previous vote
-        if voters is voted and wrapper.source in var.VOTES[voters]:
-            break
-        if wrapper.source in var.VOTES[voters]:
-            var.VOTES[voters].remove(wrapper.source)
-            if not var.VOTES.get(voters) and voters is not voted:
-                del var.VOTES[voters]
-            break
-
-    if voted not in var.VOTES:
-        var.VOTES[voted] = UserList()
-    if wrapper.source not in var.VOTES[voted]:
-        var.VOTES[voted].append(wrapper.source)
-        channels.Main.send(messages["player_vote"].format(wrapper.source, voted))
-
-    var.LAST_VOTES = None # reset
-
-    chk_decision()
->>>>>>> a1c81470
-
 @command("retract", "r", phases=("day", "join"))
 def retract(var, wrapper, message):
     """Takes back your vote during the day (for whom to lynch)."""
@@ -2665,36 +2509,6 @@
                 if len(var.START_VOTES) < 1:
                     var.TIMERS["start_votes"][0].cancel()
                     del var.TIMERS["start_votes"]
-
-<<<<<<< HEAD
-@event_listener("targeted_command", priority=9)
-def on_targeted_command(evt, var, actor, orig_target):
-    if evt.data["misdirection"]:
-        evt.data["target"] = users._get(choose_target(actor.nick, evt.data["target"].nick)) # FIXME
-
-    if evt.data["exchange"] and check_exchange(actor.client, actor.nick, evt.data["target"].nick):
-        evt.stop_processing = True
-        evt.prevent_default = True
-=======
-    if var.PHASE != "day":
-        return
-    if wrapper.source in var.NO_LYNCH:
-        var.NO_LYNCH.remove(wrapper.source)
-        wrapper.send(messages["retracted_vote"].format(wrapper.source))
-        var.LAST_VOTES = None # reset
-        return
-
-    for voter in list(var.VOTES):
-        if wrapper.source in var.VOTES[voter]:
-            var.VOTES[voter].remove(wrapper.source)
-            if not var.VOTES[voter]:
-                del var.VOTES[voter]
-            wrapper.send(messages["retracted_vote"].format(wrapper.source))
-            var.LAST_VOTES = None # reset
-            break
-    else:
-        wrapper.pm(messages["pending_vote"])
->>>>>>> a1c81470
 
 @hook("featurelist")  # For multiple targets with PRIVMSG
 def getfeatures(cli, nick, *rest):
@@ -3151,14 +2965,6 @@
     var.DAY_COUNT = 0
     var.TRAITOR_TURNED = False
     var.FINAL_ROLES = {}
-<<<<<<< HEAD
-    var.LUCKY = set()
-    var.MISDIRECTED = set()
-    var.EXCHANGED = set()
-    var.EXCHANGED_ROLES = []
-=======
-    var.ABSTAINED = False
->>>>>>> a1c81470
     var.EXTRA_WOLVES = 0
 
     var.DEADCHAT_PLAYERS.clear()
