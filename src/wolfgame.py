--- conflicted
+++ resolved
@@ -2882,13 +2882,9 @@
     gamemode = var.CURRENT_GAMEMODE
 
     if (not pieces[0] or pieces[0].isdigit()) and not hasattr(gamemode, "ROLE_GUIDE"):
-<<<<<<< HEAD
-        wrapper.reply("There {0} \u0002{1}\u0002 playing. {2}roles is disabled for the {3} game mode.".format("is" if lpl == 1 else "are", lpl, var.CMD_CHAR, gamemode.name), prefix_nick=True)
-=======
         minp = var.GAME_MODES[gamemode.name][1]
         msg = " ".join((messages["roles_players"].format(lpl), messages["roles_disabled"].format(gamemode.name, minp)))
         wrapper.reply(msg, prefix_nick=True)
->>>>>>> 6020dbcb
         return
 
     msg = []
@@ -2918,12 +2914,8 @@
         try:
             gamemode.ROLE_GUIDE
         except AttributeError:
-<<<<<<< HEAD
-            wrapper.reply("{0}roles is disabled for the {1} game mode.".format(var.CMD_CHAR, gamemode.name), prefix_nick=True)
-=======
             minp = var.GAME_MODES[mode][1]
             wrapper.reply(messages["roles_disabled"].format(gamemode.name, minp), prefix_nick=True)
->>>>>>> 6020dbcb
             return
 
     strip = lambda x: re.sub(r"\(.*\)", "", x)
