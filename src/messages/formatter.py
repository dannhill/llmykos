--- conflicted
+++ resolved
@@ -105,12 +105,7 @@
             value = self._article(value, specs["article"])
             del specs["article"]
         if "!" in specs:
-<<<<<<< HEAD
             value = config.Main.get("transports[0].user.command_prefix") + value
-=======
-            from botconfig import CMD_CHAR
-            value = "{}{}".format(CMD_CHAR, value)
->>>>>>> fcf7976d
             del specs["!"]
 
         # Combining these is supported, and these specs work on strings
