# event system
from __future__ import annotations

from collections import defaultdict
from types import SimpleNamespace
<<<<<<< HEAD
from typing import Callable, Optional
from src.debug import handle_error

__all__ = ["find_listener", "event_listener", "Event", "EventListener"]
=======
from typing import Callable, Dict, List, Optional
EVENT_CALLBACKS: Dict[str, List[EventListener]] = defaultdict(list)
>>>>>>> fcf7976d

EVENT_CALLBACKS = defaultdict(set)

class EventListener:
    def __init__(self, callback: Callable, *, listener_id: Optional[str] = None, priority: float = 5):
        if listener_id is not None:
            self._id = listener_id
        elif callback.__module__ is not None:
            self._id = callback.__module__ + "." + callback.__qualname__
        else:
            self._id = callback.__qualname__
        self.callback = callback
        self.priority = priority

    def install(self, event: str):
        if self in EVENT_CALLBACKS[event]:
            raise ValueError("Callback with id {} already registered for the {} event".format(self.id, event))
        EVENT_CALLBACKS[event].append(self)

    def remove(self, event: str):
        if self in EVENT_CALLBACKS[event]:
            EVENT_CALLBACKS[event].remove(self)

    def __eq__(self, other):
        if not isinstance(other, EventListener):
            return NotImplemented
        return self.id == other.id

    def __hash__(self):
        return hash(self._id)

    def __call__(self, *args, **kwargs):
        self.callback(*args, **kwargs)

    @property
    def id(self):
        return self._id

    @id.setter
    def id(self, value):
        raise ValueError("Cannot modify id attribute")

def find_listener(event: str, listener_id: str) -> EventListener:
    for evt in EVENT_CALLBACKS[event]:
        if evt.id == listener_id:
            return evt
    raise Exception("Could not find listener with id {0}".format(listener_id))

class event_listener:
    def __init__(self, event, priority=5, listener_id=None):
        self.event = event
        self.priority = priority
        self.func = None # type: Optional[Callable]
        self.listener_id = listener_id
        self.listener = None # type: Optional[EventListener]

    def __call__(self, *args, **kwargs):
        if self.func is None:
            func = args[0]
            if isinstance(func, event_listener):
                func = func.func
            if self.listener_id is None:
                self.listener_id = func.__qualname__
                # always prefix with module for disambiguation if possible
                if func.__module__ is not None:
                    self.listener_id = func.__module__ + "." + self.listener_id
            self.func = handle_error(func)
            self.listener = EventListener(self.func, priority=self.priority, listener_id=self.listener_id)
            self.listener.install(self.event)
            self.__doc__ = self.func.__doc__
            return self
        else:
            return self.func(*args, **kwargs)

    def remove(self):
        self.listener.remove(self.event)

class Event:
    def __init__(self, _name, _data, **kwargs):
        self.stop_processing = False
        self.prevent_default = False
        self.name = _name
        self.data = _data
        self.params = SimpleNamespace(**kwargs)

    def dispatch(self, *args, **kwargs):
        self.stop_processing = False
        self.prevent_default = False
        listeners = list(EVENT_CALLBACKS[self.name])
        listeners.sort(key=lambda x: x.priority)
        for listener in listeners:
            listener(self, *args, **kwargs)
            if self.stop_processing:
                break

        return not self.prevent_default<|MERGE_RESOLUTION|>--- conflicted
+++ resolved
@@ -3,17 +3,11 @@
 
 from collections import defaultdict
 from types import SimpleNamespace
-<<<<<<< HEAD
-from typing import Callable, Optional
+from typing import Callable, Dict, Optional, List
 from src.debug import handle_error
 
 __all__ = ["find_listener", "event_listener", "Event", "EventListener"]
-=======
-from typing import Callable, Dict, List, Optional
 EVENT_CALLBACKS: Dict[str, List[EventListener]] = defaultdict(list)
->>>>>>> fcf7976d
-
-EVENT_CALLBACKS = defaultdict(set)
 
 class EventListener:
     def __init__(self, callback: Callable, *, listener_id: Optional[str] = None, priority: float = 5):
