from __future__ import annotations

from typing import TYPE_CHECKING, Set

from src.containers import DefaultUserDict
from src.functions import get_players
from src.messages import messages
from src.events import Event, event_listener
from src.users import User

if TYPE_CHECKING:
    from src.users import User

__all__ = ["add_lynch_immunity", "try_lynch_immunity"]

<<<<<<< HEAD
IMMUNITY = DefaultUserDict(set) # type: DefaultUserDict[User, set]
=======
IMMUNITY: DefaultUserDict[User, Set[str]] = DefaultUserDict(set)
>>>>>>> fcf7976d

def add_lynch_immunity(var, user, reason):
    """Make user immune to lynching for one day."""
    if user not in get_players():
        return
    IMMUNITY[user].add(reason)

def try_lynch_immunity(var, user) -> bool:
    if user in IMMUNITY:
        reason = IMMUNITY[user].pop() # get a random reason
        evt = Event("lynch_immunity", {"immune": False})
        evt.dispatch(var, user, reason)
        return evt.data["immune"]

    return False

@event_listener("revealroles")
def on_revealroles(evt, var):
    if IMMUNITY:
        evt.data["output"].append(messages["lynch_immune_revealroles"].format(IMMUNITY))

@event_listener("transition_night_begin")
def on_transition_night_begin(evt, var):
    IMMUNITY.clear()

@event_listener("reset")
def on_reset(evt, var):
    IMMUNITY.clear()<|MERGE_RESOLUTION|>--- conflicted
+++ resolved
@@ -13,11 +13,7 @@
 
 __all__ = ["add_lynch_immunity", "try_lynch_immunity"]
 
-<<<<<<< HEAD
-IMMUNITY = DefaultUserDict(set) # type: DefaultUserDict[User, set]
-=======
 IMMUNITY: DefaultUserDict[User, Set[str]] = DefaultUserDict(set)
->>>>>>> fcf7976d
 
 def add_lynch_immunity(var, user, reason):
     """Make user immune to lynching for one day."""
