<<<<<<< HEAD
from src.events import event_listener
=======
from __future__ import annotations

from typing import TYPE_CHECKING

from src.decorators import event_listener
>>>>>>> fcf7976d
from src.containers import UserDict
from src.functions import get_players
from src.messages import messages
from src import users

if TYPE_CHECKING:
    from src.users import User

__all__ = ["add_absent", "try_absent", "get_absent"]

ABSENT: UserDict[User, str] = UserDict()

def add_absent(var, target, reason):
    if target not in get_players():
        return

    ABSENT[target] = reason
    from src.votes import VOTES

    for votee, voters in list(VOTES.items()):
        if target in voters:
            voters.remove(target)
            if not voters:
                del VOTES[votee]
            break

def try_absent(var, user):
    if user in ABSENT:
        user.send(messages[ABSENT[user] + "_absent"])
        return True
    return False

def get_absent(var):
    return set(ABSENT)

@event_listener("del_player")
def on_del_player(evt, var, player, allroles, death_triggers):
    del ABSENT[:player:]

@event_listener("revealroles")
def on_revealroles(evt, var):
    if ABSENT:
        evt.data["output"].append(messages["absent_revealroles"].format(ABSENT))

@event_listener("transition_night_begin")
def on_transition_night_begin(evt, var):
    ABSENT.clear()

@event_listener("reset")
def on_reset(evt, var):
    ABSENT.clear()<|MERGE_RESOLUTION|>--- conflicted
+++ resolved
@@ -1,16 +1,11 @@
-<<<<<<< HEAD
-from src.events import event_listener
-=======
 from __future__ import annotations
 
 from typing import TYPE_CHECKING
 
-from src.decorators import event_listener
->>>>>>> fcf7976d
+from src.events import event_listener
 from src.containers import UserDict
 from src.functions import get_players
 from src.messages import messages
-from src import users
 
 if TYPE_CHECKING:
     from src.users import User
