<<<<<<< HEAD
=======
from __future__ import annotations

from typing import TYPE_CHECKING

from src.decorators import event_listener
>>>>>>> fcf7976d
from src.containers import UserDict
from src.functions import get_players, get_main_role, change_role
from src.messages import messages
from src.events import Event, event_listener
from src.cats import Wolf

if TYPE_CHECKING:
    from src.users import User


__all__ = ["add_lycanthropy", "remove_lycanthropy", "add_lycanthropy_scope"]

LYCANTHROPES: UserDict[User, str] = UserDict()
SCOPE = set()

def add_lycanthropy(var, target, prefix="lycan"):
    """Effect the target with lycanthropy. Fire the add_lycanthropy event."""
    if target in LYCANTHROPES or target not in get_players():
        return True

    if Event("add_lycanthropy", {}).dispatch(var, target):
        LYCANTHROPES[target] = prefix
        return True

    return False

def remove_lycanthropy(var, target):
    """Remove the lycanthropy effect from the target."""
    del LYCANTHROPES[:target:]

def add_lycanthropy_scope(var, scope):
    """Add a scope for roles that can effect lycanthropy, for stats."""
    SCOPE.update(scope)

@event_listener("reconfigure_stats")
def on_reconfigure_stats(evt, var, roleset, reason):
    from src.roles.helper.wolves import get_wolfchat_roles
    if reason != "howl" or not SCOPE:
        return

    evt2 = Event("get_role_metadata", {})
    evt2.dispatch(var, "lycanthropy_role")

    roles = {}

    wolfchat = get_wolfchat_roles(var)
    for role, count in roleset.items():
        if role in wolfchat or count == 0 or role not in SCOPE:
            continue
        if role in evt2.data and "role" in evt2.data[role]:
            roles[role] = evt2.data[role]["role"]
        else:
            roles[role] = "wolf"

    if roles and roleset in evt.data["new"]:
        evt.data["new"].remove(roleset)

    for role, new_role in roles.items():
        rs = roleset.copy()
        rs[role] -= 1
        rs[new_role] = rs.get(new_role, 0) + 1
        evt.data["new"].append(rs)

@event_listener("del_player")
def on_del_player(evt, var, player, all_roles, death_triggers):
    remove_lycanthropy(var, player)

@event_listener("transition_day_resolve_end", priority=2)
def on_transition_day_resolve_end(evt, var, victims):
    evt2 = Event("get_role_metadata", {})
    evt2.dispatch(var, "lycanthropy_role")
    for victim in victims:
        if victim in LYCANTHROPES and evt.data["killers"][victim] == ["@wolves"] and victim in evt.data["dead"]:
            vrole = get_main_role(victim)
            if vrole not in Wolf:
                new_role = "wolf"
                prefix = LYCANTHROPES[victim]
                if vrole in evt2.data:
                    if "role" in evt2.data[vrole]:
                        new_role = evt2.data[vrole]["role"]
                    if "prefix" in evt2.data[vrole]:
                        prefix = evt2.data[vrole]["prefix"]
                    for sec_role in evt2.data[vrole].get("secondary_roles", ()):
                        var.ROLES[sec_role].add(victim)
                        to_send = "{0}_notify".format(sec_role.replace(" ", "_"))
                        victim.send(messages[to_send])
                        # FIXME: Not every role has proper message keys, such as shamans

                change_role(var, victim, vrole, new_role, message=prefix + "_turn")
                evt.data["howl"] += 1
                evt.data["novictmsg"] = False
                evt.data["dead"].remove(victim)
                evt.data["killers"][victim].remove("@wolves")
                del evt.data["message"][victim]

@event_listener("revealroles")
def on_revealroles(evt, var):
    if LYCANTHROPES:
        evt.data["output"].append(messages["lycanthropy_revealroles"].format(LYCANTHROPES))

@event_listener("transition_night_begin")
def on_begin_day(evt, var):
    LYCANTHROPES.clear()
    SCOPE.clear()

@event_listener("reset")
def on_reset(evt, var):
    LYCANTHROPES.clear()
    SCOPE.clear()<|MERGE_RESOLUTION|>--- conflicted
+++ resolved
@@ -1,11 +1,7 @@
-<<<<<<< HEAD
-=======
 from __future__ import annotations
 
 from typing import TYPE_CHECKING
 
-from src.decorators import event_listener
->>>>>>> fcf7976d
 from src.containers import UserDict
 from src.functions import get_players, get_main_role, change_role
 from src.messages import messages
@@ -14,7 +10,6 @@
 
 if TYPE_CHECKING:
     from src.users import User
-
 
 __all__ = ["add_lycanthropy", "remove_lycanthropy", "add_lycanthropy_scope"]
 
