--- conflicted
+++ resolved
@@ -1,25 +1,15 @@
-<<<<<<< HEAD
-from typing import Optional, List, Tuple
-=======
 from __future__ import annotations
 
 from typing import TYPE_CHECKING, List, Optional, Tuple
->>>>>>> fcf7976d
 
 from src.containers import UserDict, DefaultUserDict
 from src.functions import get_players
 from src.messages import messages
-<<<<<<< HEAD
 from src.events import Event, event_listener
-from src.cats import All, Category
-from src.users import User
-=======
-from src.events import Event
 from src.cats import All, Category
 
 if TYPE_CHECKING:
     from src.users import User
->>>>>>> fcf7976d
 
 __all__ = ["add_protection", "try_protection", "remove_all_protections"]
 
@@ -97,6 +87,4 @@
 
 @event_listener("reset")
 def on_reset(evt, var):
-    PROTECTIONS.clear()
-
-# vim: set sw=4 expandtab:+    PROTECTIONS.clear()