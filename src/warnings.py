from __future__ import annotations

from datetime import datetime, timedelta
from typing import Union, List, Optional
import re
import logging

<<<<<<< HEAD
from src import config, channels, db, users
=======
import botconfig  # type: ignore
import src.settings as var
from src import channels, db, users
>>>>>>> fcf7976d
from src.lineparse import LineParser, LineParseError, WantsHelp
from src.utilities import *
from src.decorators import command, COMMANDS
from src.messages import messages

__all__ = ["decrement_stasis", "add_warning", "expire_tempbans"]

def decrement_stasis(user=None):
    if user is not None:
        # decrement account stasis even if accounts are disabled
        if user.account in var.STASISED_ACCS:
            db.decrement_stasis(acc=user.account)
    else:
        db.decrement_stasis()
    # Also expire any expired stasis and tempbans and update our tracking vars
    db.expire_stasis()
    db.init_vars()

def expire_tempbans():
    acclist = db.expire_tempbans()
    cmodes = []
    for acc in acclist:
        cmodes.append(("-b", "{0}{1}".format(var.ACCOUNT_PREFIX, acc)))
    channels.Main.mode(*cmodes)

def _get_auto_sanctions(sanctions, prev, cur):
    for (mn, mx, sanc) in var.AUTO_SANCTION:
        if (prev < mn and cur >= mn) or (prev >= mn and prev <= mx and cur <= mx):
            if "stasis" in sanc:
                if "stasis" not in sanctions:
                    sanctions["stasis"] = sanc["stasis"]
                else:
                    sanctions["stasis"] = max(sanctions["stasis"], sanc["stasis"])
            if "scalestasis" in sanc:
                (a, b, c) = sanc["scalestasis"]
                amt = (a * cur * cur) + (b * cur) + c
                if "stasis" not in sanctions:
                    sanctions["stasis"] = amt
                else:
                    sanctions["stasis"] = max(sanctions["stasis"], amt)
            if "deny" in sanc:
                if "deny" not in sanctions:
                    sanctions["deny"] = set(sanc["deny"])
                else:
                    sanctions["deny"].update(sanc["deny"])
            if "tempban" in sanc:
                # tempban's param can either be a fixed expiry time or a number
                # which indicates the warning point threshold that the ban will be lifted at
                # if two are set at once, the threshold takes precedence over set times
                # within each category, a larger set time or a lower threshold takes precedence
                exp = None
                ths = None
                if isinstance(sanc["tempban"], str) and sanc["tempban"][-1] in ("d", "h", "m"):
                    amt = int(sanc["tempban"][:-1])
                    dur = sanc["tempban"][-1]
                    if dur == "d":
                        exp = datetime.utcnow() + timedelta(days=amt)
                    elif dur == "h":
                        exp = datetime.utcnow() + timedelta(hours=amt)
                    elif dur == "m":
                        exp = datetime.utcnow() + timedelta(minutes=amt)
                else:
                    ths = int(sanc["tempban"])

                if "tempban" in sanctions:
                    if isinstance(sanctions["tempban"], datetime):
                        if ths is not None:
                            sanctions["tempban"] = ths
                        else:
                            sanctions["tempban"] = max(sanctions["tempban"], exp)
                    elif ths is not None:
                        sanctions["tempban"] = min(sanctions["tempban"], ths)
                elif ths is not None:
                    sanctions["tempban"] = ths
                else:
                    sanctions["tempban"] = exp
    

def add_warning(target: Union[str, users.User], amount: int, actor: users.User, reason: str, notes: str = None, expires=None, sanctions=None):
    if isinstance(target, users.User):
        tacc = target.account
        if tacc is None:
            return False
    else:
        tacc = target

    reason = reason.format()
    sacc = actor.account

    # Turn expires into a datetime if we were passed a string; note that no error checking is performed here
    if not isinstance(expires, datetime):
        expires = _parse_expires(expires)

    # determine if we need to automatically add any sanctions
    if sanctions is None:
        sanctions = {}
    prev = db.get_warning_points(tacc)
    cur = prev + amount
    if amount > 0:
        _get_auto_sanctions(sanctions, prev, cur)

    sid = db.add_warning(tacc, sacc, amount, reason, notes, expires)
    if "stasis" in sanctions:
        db.add_warning_sanction(sid, "stasis", sanctions["stasis"])
    if "deny" in sanctions:
        for cmd in sanctions["deny"]:
            db.add_warning_sanction(sid, "deny command", cmd)
    if "tempban" in sanctions:
        # this inserts into the bantrack table too
        (acclist, hmlist) = db.add_warning_sanction(sid, "tempban", sanctions["tempban"])
        cmodes = []
        for acc in acclist:
            cmodes.append(("+b", "{0}{1}".format(var.ACCOUNT_PREFIX, acc)))
        channels.Main.mode(*cmodes)
        for user in channels.Main.users:
            if user.account in acclist:
                channels.Main.kick(user, messages["tempban_kick"].format(nick=user, botnick=users.Bot.nick, reason=reason))

    # Update any tracking vars that may have changed due to this
    db.init_vars()

    return sid

@command("stasis", chan=True, pm=True)
def stasis(var, wrapper, message):
    st = wrapper.source.stasis_count()
    if st:
        msg = messages["your_current_stasis"].format(st)
    else:
        msg = messages["you_not_in_stasis"]

    wrapper.reply(msg, prefix_nick=True)

@command("fstasis", flag="A", chan=True, pm=True)
def fstasis(var, wrapper, message):
    """Removes or views stasis penalties."""

    data = re.split(" +", message)
    from src.context import lower as irc_lower

    if data[0]:
        m = users.complete_match(data[0])
        if m:
            acc = m.get().account
        else:
            acc = data[0]
        cur = var.STASISED_ACCS[irc_lower(acc)]

        if len(data) == 1:
            if var.STASISED_ACCS[irc_lower(acc)] == cur and cur > 0:
                wrapper.reply(messages["account_in_stasis"].format(data[0], acc, cur))
            else:
                wrapper.reply(messages["account_not_in_stasis"].format(data[0], acc))
        else:
            try:
                amt = int(data[1])
            except ValueError:
                wrapper.reply(messages["stasis_non_negative"])
                return

            if amt < 0:
                wrapper.reply(messages["stasis_non_negative"])
                return
            elif amt > cur and var.RESTRICT_FSTASIS:
                wrapper.reply(messages["stasis_cannot_increase"])
                return
            elif cur == 0:
                wrapper.reply(messages["account_not_in_stasis"].format(data[0], acc))
                return

            db.set_stasis(amt, acc)
            db.init_vars()
            if amt > 0:
                wrapper.reply(messages["fstasis_account_add"].format(data[0], acc, amt))
            else:
                wrapper.reply(messages["fstasis_account_remove"].format(data[0], acc))
    else:
        stasised = {}
        for acc in var.STASISED_ACCS:
            if var.STASISED_ACCS[acc] > 0:
                stasised[acc] = var.STASISED_ACCS[acc]

        if stasised:
            msg = messages["currently_stasised"].format(", ".join(
                "\u0002{0}\u0002 ({1})".format(usr, number)
                for usr, number in stasised.items()))
            wrapper.reply(msg)
        else:
            wrapper.reply(messages["noone_stasised"])

def _parse_expires(expires: str, base: Optional[str] = None) -> Optional[datetime]:
    if expires in messages.raw("never_aliases"):
        return None

    try:
        # if passed a raw int, treat it as days
        amount = int(expires)
        suffix = messages.raw("day_suffix")
    except ValueError:
        amount = int(expires[:-1])
        suffix = expires[-1]

    if amount <= 0:
        raise ValueError("amount cannot be negative")

    if not base:
        base_dt = datetime.utcnow()
    else:
        base_dt = datetime.strptime(base, "%Y-%m-%d %H:%M:%S")

    if suffix == messages.raw("day_suffix"):
        expires_dt = base_dt + timedelta(days=amount)
    elif suffix == messages.raw("hour_suffix"):
        expires_dt = base_dt + timedelta(hours=amount)
    elif suffix == messages.raw("minute_suffix"):
        expires_dt = base_dt + timedelta(minutes=amount)
    else:
        raise ValueError("unrecognized time suffix")

    round_add = 0
    if expires_dt.second >= 30:
        round_add = 1
    expires_dt -= timedelta(seconds=expires_dt.second, microseconds=expires_dt.microsecond)
    expires_dt += timedelta(minutes=round_add)
    return expires_dt

def warn_list(var, wrapper, args):
    if args.help:
        wrapper.reply(messages["warn_list_syntax"])
        return

    acc = wrapper.source.account
    if not acc:
        return

    warnings = db.list_warnings(acc, expired=args.all, skip=(args.page - 1) * 10, show=11)
    points = db.get_warning_points(acc)
    wrapper.pm(messages["warn_list_header"].format(points))

    for i, warning in enumerate(warnings):
        if i == 10:
            parts = []
            if args.all:
                parts.append(_wall[0])
            parts.append(str(args.page + 1))
            wrapper.pm(messages["warn_list_footer"].format("warn", parts))
            break
        wrapper.pm(messages["warn_list"].format(**warning))

    if not warnings:
        wrapper.pm(messages["fwarn_list_empty"])

def warn_view(var, wrapper, args):
    if args.help:
        wrapper.reply(messages["warn_view_syntax"])
        return

    acc = wrapper.source.account
    if not acc:
        return

    warning = db.get_warning(args.id, acc)
    if not warning:
        wrapper.reply(messages["fwarn_invalid_warning"])
        return

    wrapper.pm(messages["warn_view_header"].format(**warning))
    wrapper.pm(warning["reason"])
    if not warning["ack"]:
        wrapper.pm(messages["warn_view_ack"].format(warning["id"]))

    sanctions = []
    if warning["sanctions"]:
        if "stasis" in warning["sanctions"]:
            sanctions.append(messages["warn_view_stasis"].format(warning["sanctions"]["stasis"]))
        if "deny" in warning["sanctions"]:
            sanctions.append(messages["warn_view_deny"].format(warning["sanctions"]["deny"]))
    if sanctions:
        wrapper.pm(messages["warn_view_sanctions"].format(sanctions))

def warn_ack(var, wrapper, args):
    if args.help:
        wrapper.reply(messages["warn_ack_syntax"])
        return

    acc = wrapper.source.account
    if not acc:
        return

    warning = db.get_warning(args.id, acc)
    if not warning:
        wrapper.reply(messages["fwarn_invalid_warning"])
        return

    # only add stasis if this is the first time this warning is being acknowledged
    if not warning["ack"] and warning["sanctions"].get("stasis", 0) > 0:
        db.set_stasis(warning["sanctions"]["stasis"], acc, relative=True)
        db.init_vars()

    db.acknowledge_warning(args.id)
    wrapper.reply(messages["fwarn_done"])

def warn_help(var, wrapper, args):
    if args.command in _wl:
        wrapper.reply(messages["warn_list_syntax"])
    elif args.command in _wv:
        wrapper.reply(messages["warn_view_syntax"])
    elif args.command in _wa:
        wrapper.reply(messages["warn_ack_syntax"])
    elif args.command in _wh:
        wrapper.reply(messages["warn_help_syntax"])
    else:
        wrapper.reply(messages["warn_usage"])

def fwarn_add(var, wrapper, args):
    if args.help:
        wrapper.reply(messages["fwarn_add_syntax"])
        return

    if args.account:
        target = args.nick
    else:
        m = users.complete_match(args.nick)
        if m:
            target = m.get()
        else:
            target = args.nick

    if args.points < 0:
        wrapper.reply(messages["fwarn_points_invalid"])
        return

    try:
        expires = _parse_expires(args.expires)
    except ValueError:
        wrapper.reply(messages["fwarn_expiry_invalid"])
        return

    sanctions = {}

    if args.stasis is not None:
        if args.stasis < 1:
            wrapper.reply(messages["fwarn_stasis_invalid"])
            return
        sanctions["stasis"] = args.stasis

    if args.deny is not None:
        normalized_cmds = set()
        for cmd in args.deny:
            for obj in COMMANDS[cmd]:
                normalized_cmds.add(obj.key)
        # don't allow the warn command to be denied
        # in-game commands bypass deny restrictions as well
        normalized_cmds.discard("warn")
        sanctions["deny"] = normalized_cmds

    if args.ban is not None:
        try:
            sanctions["tempban"] = _parse_expires(args.ban)
        except ValueError:
            try:
                sanctions["tempban"] = int(args.ban)
            except ValueError:
                wrapper.reply(messages["fwarn_tempban_invalid"])
                return

    reason = " ".join(args.reason).strip()

    if args.notes is not None:
        notes = " ".join(args.notes).strip()
    else:
        notes = None

    warn_id = add_warning(target, args.points, wrapper.source, reason, notes, expires, sanctions)
    if not warn_id:
        wrapper.reply(messages["fwarn_cannot_add"])
        return

    wrapper.reply(messages["fwarn_added"].format(warn_id))
    # Log to ops/log channel (even if the warning was placed in that channel)
    if var.LOG_CHANNEL:
        log_reason = reason
        if notes is not None:
            log_reason += " | " + notes
        if expires is None:
            log_exp = messages["fwarn_log_add_noexpiry"]
        else:
            log_exp = messages["fwarn_log_add_expiry"].format(expires)
        log_msg = messages["fwarn_log_add"].format(warn_id, target, wrapper.source, log_reason, args.points, log_exp)
        channels.get(var.LOG_CHANNEL).send(log_msg, prefix=var.LOG_PREFIX)

def fwarn_del(var, wrapper, args):
    if args.help:
        wrapper.reply(messages["fwarn_del_syntax"])
        return

    warning = db.get_warning(args.id)
    if not warning:
        wrapper.reply(messages["fwarn_invalid_warning"])
        return

    warning["deleted_by"] = wrapper.source
    db.del_warning(args.id, wrapper.source.account)
    db.init_vars()
    wrapper.reply(messages["fwarn_done"])

    if var.LOG_CHANNEL:
        msg = messages["fwarn_log_del"].format(**warning)
        channels.get(var.LOG_CHANNEL).send(msg, prefix=var.LOG_PREFIX)

def fwarn_help(var, wrapper, args):
    if args.command in _fa:
        wrapper.reply(messages["fwarn_add_syntax"])
    elif args.command in _fd:
        wrapper.reply(messages["fwarn_del_syntax"])
    elif args.command in _fh:
        wrapper.reply(messages["fwarn_help_syntax"])
    elif args.command in _fs:
        wrapper.reply(messages["fwarn_set_syntax"])
    elif args.command in _fv:
        wrapper.reply(messages["fwarn_view_syntax"])
    else:
        wrapper.reply(messages["fwarn_usage"])

def fwarn_list(var, wrapper, args):
    if args.help:
        wrapper.reply(messages["fwarn_list_syntax"])
        return

    if args.account or args.nick == "*":
        acc = args.nick
    else:
        m = users.complete_match(args.nick)
        if m:
            acc = m.get().account
        else:
            acc = args.nick

    if not acc:
        wrapper.reply(messages["fwarn_nick_invalid"].format(args.nick))
        return

    if acc == "*":
        warnings = db.list_all_warnings(list_all=args.all, skip=(args.page - 1) * 10, show=11)
    else:
        warnings = db.list_warnings(acc, expired=args.all, deleted=args.all, skip=(args.page - 1) * 10, show=11)
        points = db.get_warning_points(acc)
        wrapper.pm(messages["fwarn_list_header"].format(acc, points))

    for i, warning in enumerate(warnings):
        if i == 10:
            parts = []
            if args.all:
                parts.append(_wall[0])
            parts.append(acc)
            parts.append(str(args.page + 1))
            wrapper.pm(messages["warn_list_footer"].format("fwarn", parts))
            break
        wrapper.pm(messages["fwarn_list"].format(**warning))

    if not warnings:
        wrapper.pm(messages["fwarn_list_empty"])

def fwarn_set(var, wrapper, args):
    if args.help:
        wrapper.reply(messages["fwarn_set_syntax"])
        return

    warning = db.get_warning(args.id)
    if not warning:
        wrapper.reply(messages["fwarn_invalid_warning"])
        return

    if args.expires is not None:
        try:
            expires = _parse_expires(args.expires, warning["issued"])
        except ValueError:
            wrapper.reply(messages["fwarn_expiry_invalid"])
            return
    else:
        expires = warning["expires"]

    if args.reason is not None:
        reason = " ".join(args.reason).strip()
        if not reason:
            wrapper.reply(messages["fwarn_reason_invalid"])
            return
    else:
        # maintain existing reason if none was specified
        reason = warning["reason"]

    if args.notes is not None:
        notes = " ".join(args.notes).strip()
        if not notes:
            # empty notes unsets them
            notes = None
    else:
        # maintain existing notes if none were specified
        notes = warning["notes"]

    db.set_warning(args.id, expires, reason, notes)
    wrapper.reply(messages["fwarn_done"])

    if var.LOG_CHANNEL:
        changes = []
        if expires != warning["expires"]:
            oldexpiry = warning["expires"] if warning["expires"] else messages["fwarn_log_set_noexpiry"]
            newexpiry = expires if expires else messages["fwarn_log_set_noexpiry"]
            changes.append(messages["fwarn_log_set_expiry"].format(oldexpiry, newexpiry))
        if reason != warning["reason"]:
            changes.append(messages["fwarn_log_set_reason"].format(warning["reason"], reason))
        if notes != warning["notes"]:
            if warning["notes"]:
                changes.append(messages["fwarn_log_set_notes"].format(warning["notes"], notes))
            else:
                changes.append(messages["fwarn_log_set_notes_new"].format(notes))
        warning["changed_by"] = wrapper.source
        warning["changes"] = changes
        if changes:
            log_msg = messages["fwarn_log_set"].format(**warning)
            channels.get(var.LOG_CHANNEL).send(log_msg, prefix=var.LOG_PREFIX)

def fwarn_view(var, wrapper, args):
    if args.help:
        wrapper.reply(messages["fwarn_view_syntax"])
        return

    warning = db.get_warning(args.id)
    if warning is None:
        wrapper.reply(messages["fwarn_invalid_warning"])
        return

    wrapper.pm(messages["fwarn_view_header"].format(**warning))
    reason = warning["reason"]
    if warning["notes"] is not None:
        reason += " | " + warning["notes"]
    wrapper.pm(reason)
    if not warning["ack"]:
        wrapper.pm(messages["fwarn_view_ack"])

    sanctions = []
    if warning["sanctions"]:
        if "stasis" in warning["sanctions"]:
            sanctions.append(messages["warn_view_stasis"].format(warning["sanctions"]["stasis"]))
        if "deny" in warning["sanctions"]:
            sanctions.append(messages["warn_view_deny"].format(warning["sanctions"]["deny"]))
        if "tempban" in warning["sanctions"]:
            sanctions.append(messages["warn_view_tempban"].format(warning["sanctions"]["tempban"]))
    if sanctions:
        wrapper.pm(messages["warn_view_sanctions"].format(sanctions))

warn_parser = LineParser(prog="warn")
warn_subparsers = warn_parser.add_subparsers()
_waccount = messages.raw("_commands", "warn opt account") # type: List[str]
_wall = messages.raw("_commands", "warn opt all") # type: List[str]
_wban = messages.raw("_commands", "warn opt ban") # type: List[str]
_wdeny = messages.raw("_commands", "warn opt deny") # type: List[str]
_wexpires = messages.raw("_commands", "warn opt expires") # type: List[str]
_whelp = messages.raw("_commands", "warn opt help") # type: List[str]
_wnotes = messages.raw("_commands", "warn opt notes") # type: List[str]
_wreason = messages.raw("_commands", "warn opt reason") # type: List[str]
_wstasis = messages.raw("_commands", "warn opt stasis") # type: List[str]

_wl = messages.raw("_commands", "warn list") # type: List[str]
_warn_list = warn_subparsers.add_parser(_wl[0], aliases=_wl[1:])
_warn_list.add_argument(*_wall, dest="all", action="store_true")
_warn_list.add_argument(*_whelp, dest="help", action="help")
_warn_list.add_argument("page", type=int, nargs="?", default=1)
_warn_list.set_defaults(func=warn_list)

_wv = messages.raw("_commands", "warn view") # type: List[str]
_warn_view = warn_subparsers.add_parser(_wv[0], aliases=_wv[1:])
_warn_view.add_argument(*_whelp, dest="help", action="help")
_warn_view.add_argument("id", type=int)
_warn_view.set_defaults(func=warn_view)

_wa = messages.raw("_commands", "warn ack") # type: List[str]
_warn_ack = warn_subparsers.add_parser(_wa[0], aliases=_wa[1:])
_warn_ack.add_argument(*_whelp, dest="help", action="help")
_warn_ack.add_argument("id", type=int)
_warn_ack.set_defaults(func=warn_ack)

_wh = messages.raw("_commands", "warn help") # type: List[str]
_warn_help = warn_subparsers.add_parser(_wh[0], aliases=_wh[1:])
_warn_help.add_argument("command", nargs="?", default="help")
_warn_help.set_defaults(func=warn_help)

fwarn_parser = LineParser(prog="fwarn")
fwarn_subparsers = fwarn_parser.add_subparsers()

_fa = messages.raw("_commands", "warn add") # type: List[str]
_fwarn_add = fwarn_subparsers.add_parser(_fa[0], aliases=_fa[1:])
_fwarn_add.add_argument(*_whelp, dest="help", action="help")
_fwarn_add.add_argument(*_waccount, dest="account", action="store_true")
_fwarn_add.add_argument(*_wban, dest="ban")
_fwarn_add.add_argument(*_wdeny, dest="deny", action="append")
_fwarn_add.add_argument(*_wexpires, dest="expires", default=var.DEFAULT_EXPIRY)
_fwarn_add.add_argument(*_wnotes, dest="notes", nargs="*")
_fwarn_add.add_argument(*_wstasis, dest="stasis", type=int)
_fwarn_add.add_argument("nick")
_fwarn_add.add_argument("points", type=int)
_fwarn_add.add_argument("reason", nargs="+")
_fwarn_add.set_defaults(func=fwarn_add)

_fd = messages.raw("_commands", "warn del") # type: List[str]
_fwarn_del = fwarn_subparsers.add_parser(_fd[0], aliases=_fd[1:])
_fwarn_del.add_argument(*_whelp, dest="help", action="help")
_fwarn_del.add_argument("id", type=int)
_fwarn_del.set_defaults(func=fwarn_del)

_fs = messages.raw("_commands", "warn set") # type: List[str]
_fwarn_set = fwarn_subparsers.add_parser(_fs[0], aliases=_fs[1:])
_fwarn_set.add_argument(*_whelp, dest="help", action="help")
_fwarn_set.add_argument(*_wexpires, dest="expires")
_fwarn_set.add_argument(*_wreason, dest="reason", nargs="*")
_fwarn_set.add_argument(*_wnotes, dest="notes", nargs="*")
_fwarn_set.add_argument("id", type=int)
_fwarn_set.set_defaults(func=fwarn_set)

_fv = messages.raw("_commands", "warn view") # type: List[str]
_fwarn_view = fwarn_subparsers.add_parser(_fv[0], aliases=_fv[1:])
_fwarn_view.add_argument(*_whelp, dest="help", action="help")
_fwarn_view.add_argument("id", type=int)
_fwarn_view.set_defaults(func=fwarn_view)

_fl = messages.raw("_commands", "warn list") # type: List[str]
_fwarn_list = fwarn_subparsers.add_parser(_fl[0], aliases=_fl[1:])
_fwarn_list.add_argument(*_whelp, dest="help", action="help")
_fwarn_list.add_argument(*_waccount, dest="account", action="store_true")
_fwarn_list.add_argument(*_wall, dest="all", action="store_true")
_fwarn_list.add_argument("nick")
_fwarn_list.add_argument("page", type=int, nargs="?", default=1)
_fwarn_list.set_defaults(func=fwarn_list)

_fh = messages.raw("_commands", "warn help") # type: List[str]
_fwarn_help = fwarn_subparsers.add_parser(_fh[0], aliases=_fh[1:])
_fwarn_help.add_argument("command", nargs="?", default="help")
_fwarn_help.set_defaults(func=fwarn_help)

@command("warn", pm=True)
def warn(var, wrapper, message):
    """View and acknowledge your warnings."""
    # !warn list [-all] [page] - lists all active warnings, or all warnings if all passed
    # !warn view <id> - views details on warning id
    # !warn ack <id> - acknowledges warning id
    # Default if only !warn is given is to do !warn list.
    if not message:
        message = _wl[0]

    params = re.split(" +", message)
    params = [p for p in params if p]
    try:
        args = warn_parser.parse_args(params)
        args.func(var, wrapper, args)
    except LineParseError as e:
        if config.Main.get("debug.enabled"):
            # this isn't translated so debug mode only for now?
            wrapper.reply(e.message)
        try:
            wrapper.reply(messages[e.parser.prog.replace(" ", "_") + "_syntax"])
        except KeyError:
            wrapper.reply(messages["warn_usage"])

@command("fwarn", flag="F", pm=True)
def fwarn(var, wrapper, message):
    """Issues a warning to someone or views warnings."""
    # !fwarn list [-all] [-account] [nick] [page]
    # -all => Shows all warnings, if omitted only shows active (non-expired and non-deleted) ones.
    # -account => Specifies nick is an account name. If not specified, the nick must be online
    # nick => nick to view warnings for. If "*", show all warnings on the bot
    # !fwarn view <id> - views details on warning id
    # !fwarn del <id> - deletes warning id
    # !fwarn set <id> [-expires expiry] [-reason reason] [-notes notes]
    # !fwarn add [-account] <nick> <points> [-expires expiry] [sanctions] <reason> [-notes notes]
    # e.g. !fwarn add lykos 1 -expires 30d -deny goat -deny gstats -stasis 5 Spamming -notes I secretly just hate him
    # nick => nick to warn. Use -account to specify this is an account name instead of a nick
    # points => Warning points, must be at least 0
    # -account => nick is an account, not a nick. If not specified, the nick must be online
    # -expires => Expiration time, must be suffixed with d (days), h (hours), or m (minutes)
    # -deny => Denies access to the specified command
    # -stasis => Adds the amount of stasis, must be above 0
    # -tempban => Temporarily bans the user for either a period of time or until warning points expire
    # reason => Reason, required
    # -notes => Secret notes, not shown to the user (only shown if viewing the warning in PM)
    if not message:
        message = _fh[0]

    params = re.split(" +", message)
    params = [p for p in params if p]
    try:
        args = fwarn_parser.parse_args(params)
        args.func(var, wrapper, args)
    except WantsHelp as e:
        args = e.namespace
        args.func(var, wrapper, args)
    except LineParseError as e:
        if config.Main.get("debug.enabled"):
            # this isn't translated so debug mode only for now?
            wrapper.reply(e.message)
        try:
            wrapper.reply(messages[e.parser.prog.replace(" ", "_") + "_syntax"])
        except KeyError:
            wrapper.reply(messages["fwarn_usage"])<|MERGE_RESOLUTION|>--- conflicted
+++ resolved
@@ -3,17 +3,9 @@
 from datetime import datetime, timedelta
 from typing import Union, List, Optional
 import re
-import logging
-
-<<<<<<< HEAD
+
 from src import config, channels, db, users
-=======
-import botconfig  # type: ignore
-import src.settings as var
-from src import channels, db, users
->>>>>>> fcf7976d
 from src.lineparse import LineParser, LineParseError, WantsHelp
-from src.utilities import *
 from src.decorators import command, COMMANDS
 from src.messages import messages
 
@@ -175,7 +167,7 @@
             if amt < 0:
                 wrapper.reply(messages["stasis_non_negative"])
                 return
-            elif amt > cur and var.RESTRICT_FSTASIS:
+            elif amt > cur:
                 wrapper.reply(messages["stasis_cannot_increase"])
                 return
             elif cur == 0:
