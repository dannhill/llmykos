--- conflicted
+++ resolved
@@ -2,7 +2,7 @@
 
 from collections import defaultdict, Counter
 from datetime import datetime, timedelta
-from typing import List
+from typing import TYPE_CHECKING, List, Union
 
 import threading
 import itertools
@@ -10,7 +10,6 @@
 import time
 import math
 import re
-from typing import TYPE_CHECKING, List, Union
 
 from src.containers import UserDict, UserSet
 from src.debug import handle_error
@@ -20,16 +19,10 @@
 from src.messages import messages
 from src.events import Event, event_listener
 from src.cats import Wolfchat, All
-<<<<<<< HEAD
-from src import config, channels, users
-=======
-from src import channels
+from src import config, channels
 
 if TYPE_CHECKING:
     from src.users import User
-
-import botconfig  # type: ignore
->>>>>>> fcf7976d
 
 WAIT_LOCK = threading.RLock()
 WAIT_TOKENS = 0
