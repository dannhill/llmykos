--- conflicted
+++ resolved
@@ -1,8 +1,7 @@
 from collections import Counter
-import src.settings as var  # FIXME: remove dependency on var here; use DI to inject into ctor
 from src.gamemodes import game_mode, GameMode, InvalidModeException
 from src.messages import messages
-from src import events, channels, users, cats
+from src import events, channels, users, cats, config
 
 @game_mode("roles", minp=4, maxp=35)
 class ChangedRolesMode(GameMode):
@@ -28,7 +27,7 @@
                     for c in choose:
                         if c not in cats.ROLES:
                             raise InvalidModeException(messages["specific_invalid_role"].format(c))
-                        elif c in var.DISABLED_ROLES:
+                        elif c in config.Main.get("gameplay.disable.roles"):
                             raise InvalidModeException(messages["role_disabled"].format(c))
                     self.ROLE_SETS[role] = Counter(choose)
                     self.ROLE_GUIDE[1].extend((role,) * int(num))
@@ -36,18 +35,14 @@
                     self.DEFAULT_ROLE = num
                 elif role == "hidden" and num in ("villager", "cultist"):
                     self.HIDDEN_ROLE = num
-<<<<<<< HEAD
-                elif role.lower() in ("role reveal", "reveal roles", "stats type", "stats", "abstain"):
-=======
                 elif role in ("role reveal", "stats", "abstain"):
->>>>>>> fcf7976d
                     # handled in parent constructor
                     pass
                 else:
                     if role[0] == "$":
                         role = role[1:]
                         self.SECONDARY_ROLES[role] = cats.All
-                    if role in var.DISABLED_ROLES:
+                    if role in config.Main.get("gameplay.disable.roles"):
                         raise InvalidModeException(messages["role_disabled"].format(role))
                     elif role in cats.ROLES:
                         self.ROLE_GUIDE[1].extend((role,) * int(num))
